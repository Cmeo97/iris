--- conflicted
+++ resolved
@@ -66,15 +66,9 @@
     start_after_epochs: 6
     steps_per_epoch: 200
   world_model:
-<<<<<<< HEAD
-    batch_num_samples: 16
-    grad_acc_steps: 4
-    max_grad_norm: 10.0
-=======
     batch_num_samples: 64
     grad_acc_steps: 1
     max_grad_norm: 10
->>>>>>> 7170016e
     weight_decay: 0.01
     start_after_epochs: 5
     steps_per_epoch: 200
