--- conflicted
+++ resolved
@@ -84,30 +84,18 @@
     start_after_epochs: 225
     steps_per_epoch: 200
   world_model:
-<<<<<<< HEAD
     batch_num_samples: 16
     grad_acc_steps: 4
-=======
-    batch_num_samples: 64
-    grad_acc_steps: 1
->>>>>>> b908f612
     max_grad_norm: 10.0
     weight_decay: 0.01
     start_after_epochs: 100
     steps_per_epoch: 200
   actor_critic:
     batch_num_samples: 64
-<<<<<<< HEAD
     grad_acc_steps: 4
     max_grad_norm: 10.0
     start_after_epochs: 120
-    steps_per_epoch: 2
-=======
-    grad_acc_steps: 1
-    max_grad_norm: 10.0
-    start_after_epochs: 50
     steps_per_epoch: 200
->>>>>>> b908f612
     imagine_horizon: ${common.sequence_length}
     burn_in: 20
     gamma: 0.995
