from dataclasses import dataclass
from typing import Any, Optional, Tuple
import math

from einops import rearrange
import matplotlib.pyplot as plt
import torch
import torch.nn as nn
import torch.nn.functional as F

from dataset import Batch
from .kv_caching import KeysValues
from .slicer import Embedder, Head
from .tokenizer import Tokenizer
from .transformer import Transformer, TransformerConfig
from utils import init_weights, LossWithIntermediateLosses
from .transformerXL import *
from torch.distributions.categorical import Categorical

@dataclass
class WorldModelOutput:
    output_sequence: torch.FloatTensor
    logits_observations: torch.FloatTensor
    logits_rewards: torch.FloatTensor
    logits_ends: torch.FloatTensor
    mems: torch.FloatTensor

@dataclass
class WorldModelOutputEmbs:
    output_sequence: torch.FloatTensor
    embeddings: torch.FloatTensor
    logits_observations: torch.FloatTensor
    logits_rewards: torch.FloatTensor
    logits_ends: torch.FloatTensor
    mems: torch.FloatTensor

@dataclass
class ContinuosWorldModelOutput:
    output_sequence: torch.FloatTensor
    encodings: torch.FloatTensor
    logits_rewards: torch.FloatTensor
    logits_ends: torch.FloatTensor

class WorldModel(nn.Module):
    def __init__(self, obs_vocab_size: int, act_vocab_size: int, config: TransformerConfig) -> None:
        super().__init__()
        self.obs_vocab_size, self.act_vocab_size = obs_vocab_size, act_vocab_size
        self.config = config
<<<<<<< HEAD
        self.transformer = Transformer(config)

        if act_vocab_size == 0:
            config.tokens_per_block = config.tokens_per_block - 1

=======
>>>>>>> 7170016e
        all_but_last_obs_tokens_pattern = torch.ones(config.tokens_per_block)
        all_but_last_obs_tokens_pattern[-2] = 0
        act_tokens_pattern = torch.zeros(self.config.tokens_per_block)
        act_tokens_pattern[-1] = 1
        obs_tokens_pattern = 1 - act_tokens_pattern
        self.regularization_post_quant = config.regularization_post_quant
        self.embedding_input = config.embedding_input
        self.regularization_tokens = config.regularization_tokens
        
        
        
        self.regularization_embeddings = config.regularization_embeddings
        self.regularization = (self.regularization_post_quant or self.regularization_tokens or self.regularization_embeddings)
        if self.regularization_tokens:
            self.loss_iter = []
        if self.regularization_embeddings:
            self.loss_iter_embeds = []


<<<<<<< HEAD
        if act_vocab_size == 0:
            self.embedder = Embedder(
                max_blocks=config.max_blocks,
                block_masks=[torch.ones(config.tokens_per_block)],
                embedding_tables=nn.ModuleList([nn.Embedding(obs_vocab_size, config.embed_dim)])
            )
        else:
            self.embedder = Embedder(
                max_blocks=config.max_blocks,
                block_masks=[act_tokens_pattern, obs_tokens_pattern],
                embedding_tables=nn.ModuleList([nn.Embedding(act_vocab_size, config.embed_dim), nn.Embedding(obs_vocab_size, config.embed_dim)])
            )
        
        if act_vocab_size == 0:
            self.head_observations = Head(
                max_blocks=config.max_blocks,
                block_mask=torch.ones(config.tokens_per_block),
                head_module=nn.Sequential(
                    nn.Linear(config.embed_dim, config.embed_dim),
                    nn.ReLU(),
                    nn.Linear(config.embed_dim, obs_vocab_size)
                )
            )
        else:
            self.head_observations = Head(
                max_blocks=config.max_blocks,
                block_mask=all_but_last_obs_tokens_pattern,
                head_module=nn.Sequential(
                    nn.Linear(config.embed_dim, config.embed_dim),
                    nn.ReLU(),
                    nn.Linear(config.embed_dim, obs_vocab_size)
                )
            )
=======
        if self.config.model== 'iris':
            self.transformer = Transformer(config)
            self.pos_emb = nn.Embedding(config.max_tokens, config.embed_dim)
            self.embedder = Embedder(
            max_blocks=config.max_blocks,
            block_masks=[act_tokens_pattern, obs_tokens_pattern],
            embedding_tables=nn.ModuleList([nn.Embedding(act_vocab_size, config.embed_dim), nn.Embedding(obs_vocab_size, config.embed_dim)])
            )
            

        # Transformer XL, from tmw https://github.com/jrobine/twm
        # ---------------------------------------------------------------------------
        else:

            modality_order = ['z', 'a']
            num_current = self.config.tokens_per_block # num obs_tokens + act_tokens = 17
            self.modality_order = modality_order
            memory_length = config.wm_memory_length
            max_length = 1 + config.wm_sequence_length  # 1 for context


            if self.config.model == 'irisXL-discrete': #to reproduce iris with transformer XL
                embeds = {
                    'z': {'in_dim': obs_vocab_size, 'categorical': True},
                    'a': {'in_dim': act_vocab_size, 'categorical': True}
                }

                self.embedder = nn.ModuleDict({
                name: nn.Embedding(embed['in_dim'], config.dyn_embed_dim) if embed.get('categorical', False) else
                MLP(embed['in_dim'], [], config.dyn_embed_dim, config.dyn_act, norm=config.dyn_norm, dropout_p=config.dyn_dropout, post_activation=True)
                for name, embed in embeds.items()
                })

                self.transformer = TransformerXL(
                modality_order, num_current, embed_dim=config.dyn_embed_dim,
                activation=config.dyn_act, dropout_p=config.dyn_dropout,
                feedforward_dim=config.dyn_feedforward_dim, head_dim=config.dyn_head_dim,
                num_heads=config.dyn_num_heads, num_layers=config.dyn_num_layers,
                memory_length=memory_length, max_length=max_length)


            elif self.config.model == 'irisXL-continuos': #to reproduce iris with transformer XL
                embeds = {
                    'z': {'in_dim': config.embed_dim, 'categorical': False},
                    'a': {'in_dim': act_vocab_size, 'categorical': True}
                }

                self.embedder = nn.ModuleDict({
                name: nn.Embedding(embed['in_dim'], config.dyn_embed_dim) if embed.get('categorical', False) else
                MLP(embed['in_dim'], [], config.dyn_embed_dim, config.dyn_act, norm=config.dyn_norm, dropout_p=config.dyn_dropout, post_activation=True)
                for name, embed in embeds.items()
                })


                self.transformer = TransformerXL(
                modality_order, num_current, embed_dim=config.dyn_embed_dim,
                activation=config.dyn_act, dropout_p=config.dyn_dropout,
                feedforward_dim=config.dyn_feedforward_dim, head_dim=config.dyn_head_dim,
                num_heads=config.dyn_num_heads, num_layers=config.dyn_num_layers,
                memory_length=memory_length, max_length=max_length)



            elif self.config.model == 'Asymmetric': #for Asymmetric Transformer XL approach 
                continuos_embeds = {
                    'z': {'in_dim': config.embed_dim, 'categorical': False},
                    'a': {'in_dim': act_vocab_size, 'categorical': True}
                } 
                discrete_embeds = {
                    'z': {'in_dim': obs_vocab_size, 'categorical': True},
                    'a': {'in_dim': act_vocab_size, 'categorical': True}
                }

                self.continuos_embedder = nn.ModuleDict({
                name: nn.Embedding(embed['in_dim'], config.dyn_embed_dim) if embed.get('categorical', False) else
                MLP(embed['in_dim'], [], config.dyn_embed_dim, config.dyn_act, norm=config.dyn_norm, dropout_p=config.dyn_dropout, post_activation=True)
                for name, embed in continuos_embeds.items()
                })

                self.discrete_embedder = nn.ModuleDict({
                name: nn.Embedding(embed['in_dim'], config.dyn_embed_dim) if embed.get('categorical', False) else
                MLP(embed['in_dim'], [], config.dyn_embed_dim, config.dyn_act, norm=config.dyn_norm, dropout_p=config.dyn_dropout, post_activation=True)
                for name, embed in discrete_embeds.items()
                })

                self.continuos_transformer = TransformerXL(
                modality_order, num_current, continuos_embeds, embed_dim=config.dyn_embed_dim,
                activation=config.dyn_act, norm=config.dyn_norm, dropout_p=config.dyn_dropout,
                feedforward_dim=config.dyn_feedforward_dim, head_dim=config.dyn_head_dim,
                num_heads=config.dyn_num_heads, num_layers=config.dyn_num_layers,
                memory_length=memory_length, max_length=max_length)

                self.discrete_transformer = TransformerXL(
                modality_order, num_current, discrete_embeds, embed_dim=config.dyn_embed_dim,
                activation=config.dyn_act, norm=config.dyn_norm, dropout_p=config.dyn_dropout,
                feedforward_dim=config.dyn_feedforward_dim, head_dim=config.dyn_head_dim,
                num_heads=config.dyn_num_heads, num_layers=config.dyn_num_layers,
                memory_length=memory_length, max_length=max_length)

            else:
                raise ValueError(f'Unsupported model: {self.config.model}')

        #---------------------------------------------------------------------------------



        self.head_observations = Head(
            max_blocks=config.max_blocks,
            block_mask=all_but_last_obs_tokens_pattern,
            head_module=nn.Sequential(
                nn.Linear(config.embed_dim, config.embed_dim),
                nn.ReLU(),
                nn.Linear(config.embed_dim, obs_vocab_size)
            )
        )
        
        self.head_embeddings = Head(
            max_blocks=config.max_blocks,
            block_mask=all_but_last_obs_tokens_pattern,
            head_module=nn.Sequential(
                nn.Linear(config.embed_dim, config.embed_dim),
                nn.ReLU(),
                nn.Linear(config.embed_dim, config.embed_dim)
            )
        )
>>>>>>> 7170016e

        self.head_rewards = Head(
            max_blocks=config.max_blocks,
            block_mask=act_tokens_pattern,
            head_module=nn.Sequential(
                nn.Linear(config.embed_dim, config.embed_dim),
                nn.ReLU(),
                nn.Linear(config.embed_dim, 3)
            )
        )

        self.head_ends = Head(
            max_blocks=config.max_blocks,
            block_mask=act_tokens_pattern,
            head_module=nn.Sequential(
                nn.Linear(config.embed_dim, config.embed_dim),
                nn.ReLU(),
                nn.Linear(config.embed_dim, 2)
            )
        )

        self.shift_action_token = Head(
            max_blocks=config.max_blocks,
            block_mask=act_tokens_pattern,
            head_module=nn.Sequential(
                nn.ReLU(),
            )
        )


        self.apply(init_weights)

    def __repr__(self) -> str:
        return "world_model"

    def forward(self, inputs: dict, past_keys_values: Optional[KeysValues] = None, mems: Optional[list] = None, stop_mask: Optional[bool] = None, tgt_length: Optional[int] = None, embedding_input:Optional[bool] = False, generation: Optional[bool] = False) -> WorldModelOutput:

        if self.config.model == 'iris':
            if isinstance(inputs, torch.cuda.LongTensor):
                tokens = inputs
            else:
                tokens = inputs['tokens']
            num_steps = tokens.size(1)  # (B, T)
            assert num_steps <= self.config.max_tokens
            prev_steps = 0 if past_keys_values is None else past_keys_values.size

            sequences = self.embedder(tokens, num_steps, prev_steps) + self.pos_emb(prev_steps + torch.arange(num_steps, device=tokens.device))

            x = self.transformer(sequences, past_keys_values)

            logits_observations = self.head_observations(x, num_steps=num_steps, prev_steps=prev_steps)
            logits_rewards = self.head_rewards(x, num_steps=num_steps, prev_steps=prev_steps)
            logits_ends = self.head_ends(x, num_steps=num_steps, prev_steps=prev_steps)

            return WorldModelOutput(x, logits_observations, logits_rewards, logits_ends, None)

        elif self.config.model == 'irisXL-discrete' or self.config.model == 'irisXL-continuos':

            if generation:
                if embedding_input:
                    inputs = {'z': inputs['h']} # using directly transformer output from previous timestep
                else:
                    inputs = {'z': self.embedder['z'](inputs['z'])}  # fix embedder, and inputs format for actor critic part
                num_steps = inputs['z'].size(1) if inputs['z'].dim() == 3 else inputs['z'].size(1)*inputs['z'].size(2)
                prev_steps = 16 + mems[0].shape[0] # num default # of obs tokens
            else: 
                if self.regularization and mems is not None:
                    actions = inputs['a']
                    inputs = inputs['z']
                    num_steps, prev_steps = inputs.shape[1], mems[0].shape[0]
                    inputs[:, self.shift_action_token.compute_slice(num_steps, prev_steps)] = actions
                    inputs = {'z': inputs}
                else:
                    num_steps, prev_steps = inputs['z'].size(1)*(inputs['z'].size(2)+1), 0  # (B, L, T) -> L*(T+1), 1 for action token 
            
            h, mems = self.transformer(inputs, tgt_length, stop_mask, mems, generation)

            logits_rewards = self.head_rewards(h, num_steps=num_steps, prev_steps=prev_steps)
            logits_ends = self.head_ends(h, num_steps=num_steps, prev_steps=prev_steps)
            if self.config.model == 'irisXL-discrete':
                logits_observations = self.head_observations(h, num_steps=num_steps, prev_steps=prev_steps)
                if embedding_input:
                    embeddings = self.head_embeddings(h, num_steps=num_steps, prev_steps=prev_steps)
                    return WorldModelOutputEmbs(h, embeddings, logits_observations, logits_rewards, logits_ends, mems)
                else: 
                    return WorldModelOutput(h, logits_observations, logits_rewards, logits_ends, mems)
            else:
                encodings = self.head_embeddings(h, num_steps=num_steps, prev_steps=prev_steps)
                return ContinuosWorldModelOutput(h, encodings, logits_rewards, logits_ends)

    def compute_loss(self, batch: Batch, tokenizer: Tokenizer, **kwargs: Any) -> LossWithIntermediateLosses:
        
        
        if self.config.model == 'iris':
            with torch.no_grad():
                obs_tokens = tokenizer.encode(batch['observations'], should_preprocess=True).tokens  # (B, L, K)

            act_tokens = rearrange(batch['actions'], 'b l -> b l 1')
            tokens = rearrange(torch.cat((obs_tokens, act_tokens), dim=2), 'b l k1 -> b (l k1)')  # (B, L(K+1))
            inputs = {'tokens': tokens}

            outputs = self(inputs)

            labels_observations, labels_rewards, labels_ends = self.compute_labels_world_model(obs_tokens, batch['rewards'], batch['ends'], batch['mask_padding'])

<<<<<<< HEAD
        with torch.no_grad():
            obs_tokens = tokenizer.encode(batch['observations'], should_preprocess=True).tokens  # (B, L, K)

        if self.act_vocab_size == 0:
            tokens = rearrange(obs_tokens, 'b l k -> b (l k)')
        else:
            act_tokens = rearrange(batch['actions'], 'b l -> b l 1')
            tokens = rearrange(torch.cat((obs_tokens, act_tokens), dim=2), 'b l k1 -> b (l k1)')  # (B, L(K+1))
=======
            logits_observations = rearrange(outputs.logits_observations[:, :-1], 'b t o -> (b t) o')
            loss_obs = F.cross_entropy(logits_observations, labels_observations.reshape(-1))
            loss_rewards = F.cross_entropy(rearrange(outputs.logits_rewards, 'b t e -> (b t) e'), labels_rewards)
            loss_ends = F.cross_entropy(rearrange(outputs.logits_ends, 'b t e -> (b t) e'), labels_ends)

            loss = LossWithIntermediateLosses(loss_obs=loss_obs, loss_rewards=loss_rewards, loss_ends=loss_ends)
>>>>>>> 7170016e

        elif self.config.model == 'irisXL-continuos':
            
            obs_encodings = tokenizer.encode(batch['observations'], should_preprocess=True).z_quantized  # (B, L, K, E)
            inputs = {'z': obs_encodings, 'a': batch['actions']}
            outputs = self(inputs, stop_mask=batch['ends'], tgt_length=obs_encodings.shape[1])

            labels_embeddings, labels_rewards, labels_ends = self.compute_labels_continuos_world_model(obs_encodings, batch['rewards'], batch['ends'], batch['mask_padding'])

            embeddings = rearrange(outputs.embeddings[:, :-1], 'b t o e -> (b t) o e')
            loss_embedding = F.mse_loss(embeddings, labels_embeddings)
            loss_rewards = F.cross_entropy(rearrange(outputs.logits_rewards, 'b t e -> (b t) e'), labels_rewards)
            loss_ends = F.cross_entropy(rearrange(outputs.logits_ends, 'b t e -> (b t) e'), labels_ends)
            
            loss = LossWithIntermediateLosses(loss_rewards=loss_rewards, loss_ends=loss_ends, loss_embeddings=loss_embedding)

<<<<<<< HEAD
        if self.act_vocab_size == 0:
            return LossWithIntermediateLosses(loss_obs=loss_obs)
        return LossWithIntermediateLosses(loss_obs=loss_obs, loss_rewards=loss_rewards, loss_ends=loss_ends)
=======
        elif self.config.model == 'irisXL-discrete' and not self.regularization:
            with torch.no_grad():
                obs_encoded = tokenizer.encode(batch['observations'], should_preprocess=True)  # (B, L, K)
                obs_tokens, obs_zq = obs_encoded.tokens, obs_encoded.z_quantized
               
            tokens = {'z': obs_tokens, 'a': batch['actions']}
            inputs = {name: mod(tokens[name]) for name, mod in self.embedder.items()}

            outputs = self(inputs, stop_mask=batch['ends'], tgt_length=obs_tokens.shape[1], embedding_input=self.embedding_input)

            labels_observations, labels_rewards, labels_ends = self.compute_labels_world_model(obs_tokens, batch['rewards'], batch['ends'], batch['mask_padding'])

            logits_observations = rearrange(outputs.logits_observations[:, :-1], 'b t o -> (b t) o')
            loss_obs = F.cross_entropy(logits_observations, labels_observations.reshape(-1))
            loss_rewards = F.cross_entropy(rearrange(outputs.logits_rewards, 'b t e -> (b t) e'), labels_rewards)
            loss_ends = F.cross_entropy(rearrange(outputs.logits_ends, 'b t e -> (b t) e'), labels_ends)

            loss = LossWithIntermediateLosses(loss_obs=loss_obs, loss_rewards=loss_rewards, loss_ends=loss_ends)

            if self.embedding_input:
                embeddings = outputs.embeddings[:, :-1]
                loss_embedding = F.mse_loss(embeddings, rearrange(inputs['z'], 'b s t o -> b (s t) o')[:, 1:])
                loss.loss_total += loss_embedding
                loss.intermediate_losses['loss_embeddings'] = loss_embedding    
       
            
        elif self.config.model == 'irisXL-discrete' and self.regularization:
            with torch.no_grad():
                obs_encoded = tokenizer.encode(batch['observations'], should_preprocess=True)  # (B, L, K)
                obs_tokens, obs_zq = obs_encoded.tokens, obs_encoded.z_quantized
                if self.regularization_post_quant:
                    post_quant_z_gt = tokenizer.get_post_zq(obs_zq[:,1:])
            
            tokens = {'z': obs_tokens, 'a': batch['actions']}
            inputs = {name: mod(tokens[name]) for name, mod in self.embedder.items()}
            mems = None
            actions = self.embedder['a'](batch['actions'])

            for i in range(self.config.tokens_per_block):  
                outputs = self(inputs, mems=mems, stop_mask=batch['ends'], tgt_length=obs_tokens.shape[1], embedding_input=(self.embedding_input or self.regularization_embeddings), generation=False)

                if i == 0:
                    labels_observations, labels_rewards, labels_ends = self.compute_labels_world_model(obs_tokens, batch['rewards'], batch['ends'], batch['mask_padding'])
                    logits_observations = rearrange(outputs.logits_observations[:, :-1], 'b t o -> (b t) o')
                    loss_obs = F.cross_entropy(logits_observations, labels_observations.reshape(-1))
                    loss_rewards = F.cross_entropy(rearrange(outputs.logits_rewards, 'b t e -> (b t) e'), labels_rewards)
                    loss_ends = F.cross_entropy(rearrange(outputs.logits_ends, 'b t e -> (b t) e'), labels_ends)
                    if self.embedding_input or self.regularization_embeddings:
                        embeddings = outputs.embeddings[:, :-1]
                        labels_embeddings = rearrange(inputs['z'], 'b s t o -> b (s t) o')[:, 1:]
                        loss_embedding = F.mse_loss(embeddings, labels_embeddings)

                next_input = outputs.output_sequence
                next_input[:, self.head_observations.compute_slice(num_steps=next_input.shape[1], prev_steps=i)] = self.embedder['z'](Categorical(logits=outputs.logits_observations).sample())
                inputs = {'z': next_input , 'a': actions}
                mems = outputs.mems
                
           
                if self.regularization_tokens:
                    labels_observations_reg = labels_observations[:, i:].reshape(-1)
                    logits = outputs.logits_observations[:, :-1] if i < 16 else outputs.logits_observations[:, :-2]
                    logits_observations_reg = rearrange(logits, 'b t o -> (b t) o')
                    self.loss_iter.append(F.cross_entropy(logits_observations_reg, labels_observations_reg).reshape(-1))

                if self.regularization_embeddings:
                    labels_embeddings_reg = rearrange(labels_embeddings[:, i:], 'b t o -> (b t) o')
                    embeds = outputs.embeddings[:, :-1] if i < 16 else outputs.embeddings[:, :-2]
                    embeds_observations_reg = rearrange(embeds, 'b t o -> (b t) o') 
                    self.loss_iter_embeds.append(F.mse_loss(embeds_observations_reg, labels_embeddings_reg).reshape(-1))

            loss = LossWithIntermediateLosses(loss_obs=loss_obs, loss_rewards=loss_rewards, loss_ends=loss_ends)

            if self.embedding_input:
                loss.loss_total += loss_embedding
                loss.intermediate_losses['loss_embeddings'] = loss_embedding    

            if self.regularization_post_quant:
                tokens = Categorical(logits=outputs.logits_observations[:,:-1]).sample()
                post_quant_z = tokenizer.post_quant_conv(rearrange(tokenizer.embedding(tokens), 'b (l t) e -> (b l) e t', l = 19).reshape(*post_quant_z_gt.shape).contiguous())
                loss_post_quant = F.mse_loss(post_quant_z, post_quant_z_gt)
                loss.loss_total += loss_post_quant 
                loss.intermediate_losses['loss_reg_post_quant'] = loss_post_quant 
                
            if self.regularization_embeddings:
                loss_reg_embeds = torch.cat(self.loss_iter_embeds, dim=0).mean()
                loss.loss_total += loss_reg_embeds
                loss.intermediate_losses['loss_reg_embeds'] = loss_reg_embeds
                self.loss_iter_embeds = []
                
            if self.regularization_tokens:
                loss_reg_tokens = torch.cat(self.loss_iter, dim=0).mean()
                loss.loss_total += loss_reg_tokens
                loss.intermediate_losses['loss_reg_tokens'] = loss_reg_tokens
                self.loss_iter = []
            
        return loss

            
    
>>>>>>> 7170016e

    def compute_labels_world_model(self, obs_tokens: torch.Tensor, rewards: torch.Tensor, ends: torch.Tensor, mask_padding: torch.BoolTensor) -> Tuple[torch.Tensor, torch.Tensor, torch.Tensor, torch.Tensor]:
        assert torch.all(ends.sum(dim=1) <= 1)  # at most 1 done
        mask_fill = torch.logical_not(mask_padding)
        labels_observations = rearrange(obs_tokens.masked_fill(mask_fill.unsqueeze(-1).expand_as(obs_tokens), -100), 'b t k -> b (t k)')[:, 1:]
        labels_rewards = (rewards.sign() + 1).masked_fill(mask_fill, -100).long()  # Rewards clipped to {-1, 0, 1}
        labels_ends = ends.masked_fill(mask_fill, -100)
<<<<<<< HEAD
        return labels_observations.reshape(-1), labels_rewards.reshape(-1), labels_ends.reshape(-1)

class PositionalEmbedding(nn.Module):
    def __init__(self, max_len, embed_dim):
        super().__init__()

        # Compute the positional encodings once in log space.
        pe = torch.zeros(max_len, embed_dim).float()
        pe.require_grad = False

        position = torch.arange(0, max_len).float().unsqueeze(1)
        div_term = (torch.arange(0, embed_dim, 2).float() * -(math.log(10000.0) / embed_dim)).exp()

        pe[:, 0::2] = torch.sin(position * div_term)
        pe[:, 1::2] = torch.cos(position * div_term)

        pe = pe.unsqueeze(0)
        self.register_buffer('pe', pe)

    def forward(self, x):
        x = x.unsqueeze(0)
        return self.pe[:, :x.size(1)].squeeze(0)


class OCWorldModel(WorldModel):
    def __init__(self, obs_vocab_size: int, act_vocab_size: int, config: TransformerConfig) -> None:
        super().__init__(obs_vocab_size, act_vocab_size, config)

        self.tokens_per_block = config.tokens_per_block
        self.max_blocks = config.max_blocks
        self.spatial_pos_emb = PositionalEmbedding(config.tokens_per_block, config.embed_dim)
        # self.temporal_pos_emb = nn.Embedding(config.max_tokens, config.embed_dim)

        self.ref_count = torch.zeros(obs_vocab_size)
        self.ref_count_log = []
        self.save_after = 25
        self.save_count_every = 25

    def forward(self, tokens: torch.LongTensor, past_keys_values: Optional[KeysValues] = None) -> WorldModelOutput:

        num_steps = tokens.size(1)  # (B, T)
        assert num_steps <= self.config.max_tokens
        prev_steps = 0 if past_keys_values is None else past_keys_values.size

        spatial_emb = self.spatial_pos_emb(torch.arange(self.tokens_per_block, device=tokens.device)).repeat(self.max_blocks, 1)[:num_steps]
        sequences = self.embedder(tokens, num_steps, prev_steps) + self.pos_emb(prev_steps + torch.arange(num_steps, device=tokens.device)) #+ spatial_emb

        x = self.transformer(sequences, past_keys_values)

        logits_observations = self.head_observations(x, num_steps=num_steps, prev_steps=prev_steps)
        logits_rewards = self.head_rewards(x, num_steps=num_steps, prev_steps=prev_steps)
        logits_ends = self.head_ends(x, num_steps=num_steps, prev_steps=prev_steps)

        if x.requires_grad:
            logits = rearrange(logits_observations[:, :-1], 'b t o -> (b t) o')
            tokens = logits.argmax(dim=-1)
            tokens_onehot = F.one_hot(tokens, num_classes=self.obs_vocab_size).float()
            self.ref_count += tokens_onehot.sum(dim=0).detach().cpu()

        return WorldModelOutput(x, logits_observations, logits_rewards, logits_ends)
    
    def compute_loss(self, batch: Batch, tokenizer: Tokenizer, **kwargs: Any) -> LossWithIntermediateLosses:

        with torch.no_grad():
            obs_tokens = tokenizer.encode(batch['observations'], should_preprocess=True).tokens  # (B, L, K)

        if self.act_vocab_size == 0:
            tokens = rearrange(obs_tokens, 'b l k -> b (l k)')
        else:
            act_tokens = rearrange(batch['actions'], 'b l -> b l 1')
            tokens = rearrange(torch.cat((obs_tokens, act_tokens), dim=2), 'b l k1 -> b (l k1)')  # (B, L(K+1))
        bs = tokens.size(0)

        outputs = self(tokens)

        labels_observations, labels_rewards, labels_ends = self.compute_labels_world_model(obs_tokens, batch['rewards'], batch['ends'], batch['mask_padding'])

        logits_observations = rearrange(outputs.logits_observations[:, :-1], 'b t o -> (b t) o')
        loss_obs = F.cross_entropy(logits_observations, labels_observations)
        loss_rewards = F.cross_entropy(rearrange(outputs.logits_rewards, 'b t e -> (b t) e'), labels_rewards)
        loss_ends = F.cross_entropy(rearrange(outputs.logits_ends, 'b t e -> (b t) e'), labels_ends)

        # additional reconstruction loss
        # next_observations = batch['observations'][:, 1:]
        # next_logits_observations = rearrange(outputs.logits_observations[:, tokenizer.num_slots*tokenizer.tokens_per_slot:], 'b t o -> (b t) o')
        # z_q = tokenizer.decode_logits(next_logits_observations)
        # z_q = rearrange(z_q, '(b l k t) e -> b l e k t', b=bs, k=tokenizer.num_slots, t=tokenizer.tokens_per_slot)
        # reconstructions = tokenizer.decode(z_q)
        # reconstruction_loss = torch.pow(next_observations - reconstructions, 2).mean()

        if self.act_vocab_size == 0:
            return LossWithIntermediateLosses(loss_obs=loss_obs)
        return LossWithIntermediateLosses(loss_obs=loss_obs, loss_rewards=loss_rewards, loss_ends=loss_ends)
        # return LossWithIntermediateLosses(loss_obs=loss_obs, loss_rewards=loss_rewards, loss_ends=loss_ends, reconstruction_loss=reconstruction_loss)

    def _reset_count(self):
        self.ref_count = torch.zeros(self.obs_vocab_size)
        self.ref_count_log = []
    
    def plot_count(self, epoch, save_dir):
        self.ref_count_log.append(self.ref_count.numpy())
        if epoch >= self.save_after and epoch % self.save_count_every == 0:
            plt.figure(figsize=(10,1))
            plt.imshow(self.ref_count_log)
            plt.tight_layout()
            plt.savefig(save_dir / f"ref_count_wm_{epoch}.png")
            plt.close()
            self._reset_count()
=======
        return labels_observations, labels_rewards.reshape(-1), labels_ends.reshape(-1)

    def compute_labels_continuos_world_model(self, encodings: torch.Tensor, rewards: torch.Tensor, ends: torch.Tensor, mask_padding: torch.BoolTensor) -> Tuple[torch.Tensor, torch.Tensor, torch.Tensor, torch.Tensor]:
        assert torch.all(ends.sum(dim=1) <= 1)  # at most 1 done
        mask_fill = torch.logical_not(mask_padding)
        labels_observations = rearrange(encodings.masked_fill(mask_fill.unsqueeze(-1).expand_as(encodings), -100), 'b t k e -> b (t k e)')[:, 1:]
        labels_rewards = (rewards.sign() + 1).masked_fill(mask_fill, -100).long()  # Rewards clipped to {-1, 0, 1}
        labels_ends = ends.masked_fill(mask_fill, -100)
        return labels_observations.reshape(-1), labels_rewards.reshape(-1), labels_ends.reshape(-1)

>>>>>>> 7170016e
<|MERGE_RESOLUTION|>--- conflicted
+++ resolved
@@ -46,14 +46,6 @@
         super().__init__()
         self.obs_vocab_size, self.act_vocab_size = obs_vocab_size, act_vocab_size
         self.config = config
-<<<<<<< HEAD
-        self.transformer = Transformer(config)
-
-        if act_vocab_size == 0:
-            config.tokens_per_block = config.tokens_per_block - 1
-
-=======
->>>>>>> 7170016e
         all_but_last_obs_tokens_pattern = torch.ones(config.tokens_per_block)
         all_but_last_obs_tokens_pattern[-2] = 0
         act_tokens_pattern = torch.zeros(self.config.tokens_per_block)
@@ -72,42 +64,6 @@
         if self.regularization_embeddings:
             self.loss_iter_embeds = []
 
-
-<<<<<<< HEAD
-        if act_vocab_size == 0:
-            self.embedder = Embedder(
-                max_blocks=config.max_blocks,
-                block_masks=[torch.ones(config.tokens_per_block)],
-                embedding_tables=nn.ModuleList([nn.Embedding(obs_vocab_size, config.embed_dim)])
-            )
-        else:
-            self.embedder = Embedder(
-                max_blocks=config.max_blocks,
-                block_masks=[act_tokens_pattern, obs_tokens_pattern],
-                embedding_tables=nn.ModuleList([nn.Embedding(act_vocab_size, config.embed_dim), nn.Embedding(obs_vocab_size, config.embed_dim)])
-            )
-        
-        if act_vocab_size == 0:
-            self.head_observations = Head(
-                max_blocks=config.max_blocks,
-                block_mask=torch.ones(config.tokens_per_block),
-                head_module=nn.Sequential(
-                    nn.Linear(config.embed_dim, config.embed_dim),
-                    nn.ReLU(),
-                    nn.Linear(config.embed_dim, obs_vocab_size)
-                )
-            )
-        else:
-            self.head_observations = Head(
-                max_blocks=config.max_blocks,
-                block_mask=all_but_last_obs_tokens_pattern,
-                head_module=nn.Sequential(
-                    nn.Linear(config.embed_dim, config.embed_dim),
-                    nn.ReLU(),
-                    nn.Linear(config.embed_dim, obs_vocab_size)
-                )
-            )
-=======
         if self.config.model== 'iris':
             self.transformer = Transformer(config)
             self.pos_emb = nn.Embedding(config.max_tokens, config.embed_dim)
@@ -233,7 +189,6 @@
                 nn.Linear(config.embed_dim, config.embed_dim)
             )
         )
->>>>>>> 7170016e
 
         self.head_rewards = Head(
             max_blocks=config.max_blocks,
@@ -339,23 +294,11 @@
 
             labels_observations, labels_rewards, labels_ends = self.compute_labels_world_model(obs_tokens, batch['rewards'], batch['ends'], batch['mask_padding'])
 
-<<<<<<< HEAD
-        with torch.no_grad():
-            obs_tokens = tokenizer.encode(batch['observations'], should_preprocess=True).tokens  # (B, L, K)
-
-        if self.act_vocab_size == 0:
-            tokens = rearrange(obs_tokens, 'b l k -> b (l k)')
-        else:
-            act_tokens = rearrange(batch['actions'], 'b l -> b l 1')
-            tokens = rearrange(torch.cat((obs_tokens, act_tokens), dim=2), 'b l k1 -> b (l k1)')  # (B, L(K+1))
-=======
             logits_observations = rearrange(outputs.logits_observations[:, :-1], 'b t o -> (b t) o')
             loss_obs = F.cross_entropy(logits_observations, labels_observations.reshape(-1))
             loss_rewards = F.cross_entropy(rearrange(outputs.logits_rewards, 'b t e -> (b t) e'), labels_rewards)
             loss_ends = F.cross_entropy(rearrange(outputs.logits_ends, 'b t e -> (b t) e'), labels_ends)
-
             loss = LossWithIntermediateLosses(loss_obs=loss_obs, loss_rewards=loss_rewards, loss_ends=loss_ends)
->>>>>>> 7170016e
 
         elif self.config.model == 'irisXL-continuos':
             
@@ -372,11 +315,6 @@
             
             loss = LossWithIntermediateLosses(loss_rewards=loss_rewards, loss_ends=loss_ends, loss_embeddings=loss_embedding)
 
-<<<<<<< HEAD
-        if self.act_vocab_size == 0:
-            return LossWithIntermediateLosses(loss_obs=loss_obs)
-        return LossWithIntermediateLosses(loss_obs=loss_obs, loss_rewards=loss_rewards, loss_ends=loss_ends)
-=======
         elif self.config.model == 'irisXL-discrete' and not self.regularization:
             with torch.no_grad():
                 obs_encoded = tokenizer.encode(batch['observations'], should_preprocess=True)  # (B, L, K)
@@ -384,6 +322,7 @@
                
             tokens = {'z': obs_tokens, 'a': batch['actions']}
             inputs = {name: mod(tokens[name]) for name, mod in self.embedder.items()}
+
 
             outputs = self(inputs, stop_mask=batch['ends'], tgt_length=obs_tokens.shape[1], embedding_input=self.embedding_input)
 
@@ -476,7 +415,6 @@
 
             
     
->>>>>>> 7170016e
 
     def compute_labels_world_model(self, obs_tokens: torch.Tensor, rewards: torch.Tensor, ends: torch.Tensor, mask_padding: torch.BoolTensor) -> Tuple[torch.Tensor, torch.Tensor, torch.Tensor, torch.Tensor]:
         assert torch.all(ends.sum(dim=1) <= 1)  # at most 1 done
@@ -484,8 +422,16 @@
         labels_observations = rearrange(obs_tokens.masked_fill(mask_fill.unsqueeze(-1).expand_as(obs_tokens), -100), 'b t k -> b (t k)')[:, 1:]
         labels_rewards = (rewards.sign() + 1).masked_fill(mask_fill, -100).long()  # Rewards clipped to {-1, 0, 1}
         labels_ends = ends.masked_fill(mask_fill, -100)
-<<<<<<< HEAD
+        return labels_observations, labels_rewards.reshape(-1), labels_ends.reshape(-1)
+
+    def compute_labels_continuos_world_model(self, encodings: torch.Tensor, rewards: torch.Tensor, ends: torch.Tensor, mask_padding: torch.BoolTensor) -> Tuple[torch.Tensor, torch.Tensor, torch.Tensor, torch.Tensor]:
+        assert torch.all(ends.sum(dim=1) <= 1)  # at most 1 done
+        mask_fill = torch.logical_not(mask_padding)
+        labels_observations = rearrange(encodings.masked_fill(mask_fill.unsqueeze(-1).expand_as(encodings), -100), 'b t k e -> b (t k e)')[:, 1:]
+        labels_rewards = (rewards.sign() + 1).masked_fill(mask_fill, -100).long()  # Rewards clipped to {-1, 0, 1}
+        labels_ends = ends.masked_fill(mask_fill, -100)
         return labels_observations.reshape(-1), labels_rewards.reshape(-1), labels_ends.reshape(-1)
+
 
 class PositionalEmbedding(nn.Module):
     def __init__(self, max_len, embed_dim):
@@ -593,15 +539,3 @@
             plt.savefig(save_dir / f"ref_count_wm_{epoch}.png")
             plt.close()
             self._reset_count()
-=======
-        return labels_observations, labels_rewards.reshape(-1), labels_ends.reshape(-1)
-
-    def compute_labels_continuos_world_model(self, encodings: torch.Tensor, rewards: torch.Tensor, ends: torch.Tensor, mask_padding: torch.BoolTensor) -> Tuple[torch.Tensor, torch.Tensor, torch.Tensor, torch.Tensor]:
-        assert torch.all(ends.sum(dim=1) <= 1)  # at most 1 done
-        mask_fill = torch.logical_not(mask_padding)
-        labels_observations = rearrange(encodings.masked_fill(mask_fill.unsqueeze(-1).expand_as(encodings), -100), 'b t k e -> b (t k e)')[:, 1:]
-        labels_rewards = (rewards.sign() + 1).masked_fill(mask_fill, -100).long()  # Rewards clipped to {-1, 0, 1}
-        labels_ends = ends.masked_fill(mask_fill, -100)
-        return labels_observations.reshape(-1), labels_rewards.reshape(-1), labels_ends.reshape(-1)
-
->>>>>>> 7170016e
