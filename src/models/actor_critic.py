--- conflicted
+++ resolved
@@ -221,18 +221,6 @@
 
         self.clear()
         return ImagineOutput(
-<<<<<<< HEAD
-            observations=torch.stack(all_observations, dim=1).mul(255).byte(),      # (B, T, C, H, W) in [0, 255]
-            actions=torch.cat(all_actions, dim=1),                                  # (B, T)
-            logits_actions=torch.cat(all_logits_actions, dim=1),                    # (B, T, #actions)
-            values=rearrange(torch.cat(all_values, dim=1), 'b t 1 -> b t'),         # (B, T)
-            rewards=torch.cat(all_rewards, dim=1).to(device),                       # (B, T)
-            ends=torch.cat(all_ends, dim=1).to(device),                             # (B, T)
-        )
-
-    @torch.no_grad()
-    def rollout(self, batch: Batch, tokenizer: Tokenizer, world_model: OCWorldModel, burn_in: int, horizon: int, show_pbar: bool = False) -> ImagineOutput:
-=======
         observations=torch.stack(all_observations, dim=1).mul(255).byte(),      # (B, T, C, H, W) in [0, 255]
         tokens_observations=torch.stack(all_tokens_observations, dim=1),   
         actions=torch.cat(all_actions, dim=1),                                  # (B, T)
@@ -241,37 +229,25 @@
         rewards=torch.cat(all_rewards, dim=1).to(device),                       # (B, T)
         ends=torch.cat(all_ends, dim=1).to(device),                             # (B, T)
         )
-        
+
         
     @torch.no_grad()
     def rollout(self, batch: Batch, tokenizer: Tokenizer, world_model: WorldModel, horizon: int, show_pbar: bool = False) -> ImagineOutput:
->>>>>>> 7170016e
         assert not self.use_original_obs
         observations = batch['observations']
         mask_padding = batch['mask_padding']
         assert observations.ndim == 5 and observations.shape[2:] == (3, 64, 64)
         assert mask_padding[:, -1].all()
         device = observations.device
-<<<<<<< HEAD
-        wm_env = WorldModelEnv(tokenizer, world_model, device)
-=======
         wm_env = WorldModelEnv(tokenizer, world_model, device, model=self.model)
->>>>>>> 7170016e
 
         all_actions = []
         all_rewards = []
         all_ends = []
         all_observations = []
-<<<<<<< HEAD
         all_colors = []
         all_masks = []
 
-        obs = wm_env.reset_from_initial_observations(observations[:, 0])
-        for k in tqdm(range(horizon), disable=not show_pbar, desc='Rollout', file=sys.stdout):
-
-            action_token = rearrange(batch['actions'][:, k], 'b -> b 1 1')
-            obs, color, mask, reward, done, _ = wm_env.step(action_token, should_predict_next_obs=True, should_return_slots=True)
-=======
         if isinstance(wm_env.world_model.embedder, nn.ModuleDict):
             mems = wm_env.world_model.transformer.transformer.init_mems()  # Memory Initialization 
         else:
@@ -282,28 +258,24 @@
         for k in tqdm(range(horizon), disable=not show_pbar, desc='Rollout', file=sys.stdout):
 
             action_token = rearrange(batch['actions'][:, k], 'b -> b 1 1')
-            obs, reward, done, mems, _ = wm_env.step(action_token, mems, should_predict_next_obs=True, stop_mask=stop_mask)
-
->>>>>>> 7170016e
+            if tokenizer.slot_based:
+                obs, reward, done, mems, color, mask, _ = wm_env.step(action_token, should_predict_next_obs=True, should_return_slots=True)
+                all_colors.append(color)
+                all_masks.append(mask)
+            else:
+                obs, reward, done, mems, _ = wm_env.step(action_token, mems, should_predict_next_obs=True, stop_mask=stop_mask)
 
             all_actions.append(action_token)
             all_rewards.append(torch.tensor(reward).reshape(-1, 1))
             all_ends.append(torch.tensor(done).reshape(-1, 1))
-<<<<<<< HEAD
             all_observations.append(obs)
-            all_colors.append(color)
-            all_masks.append(mask)
-
+            
+            stop_mask = torch.stack(all_ends, dim=1).squeeze(2) if len(all_ends) > 1 else torch.tensor(done).reshape(-1, 1)
+        
         all_observations = torch.stack(all_observations, dim=1) # (B, T, C, H, W)
-        all_colors = torch.stack(all_colors, dim=1)
-        all_masks = torch.stack(all_masks, dim=1)
-
-        return all_observations, all_colors, all_masks
-=======
-            stop_mask = torch.stack(all_ends, dim=1).squeeze(2) if len(all_ends) > 1 else torch.tensor(done).reshape(-1, 1)
-            all_observations.append(obs)
-            
-        all_observations = torch.stack(all_observations, dim=1) # (B, T, C, H, W)
-
-        return all_observations
->>>>>>> 7170016e
+        if tokenizer.slot_based:
+            all_colors = torch.stack(all_colors, dim=1)
+            all_masks = torch.stack(all_masks, dim=1)
+            return all_observations, all_colors, all_masks
+        else:
+            return all_observations
