--- conflicted
+++ resolved
@@ -45,12 +45,8 @@
         self.linear_actor = linear_actor
         self.model = model
         self.tokenizer = tokenizer
-<<<<<<< HEAD
         self.lstm_dim = 1024
         self.embed_dim = 512
-=======
-        self.lstm_dim = 512
->>>>>>> b908f612
         self.recursive_actor = False
         if not latent_actor:
             self.conv1 = nn.Conv2d(3, 32, 3, stride=1, padding=1)
@@ -64,15 +60,9 @@
             self.lstm = nn.LSTMCell(1024, self.lstm_dim)
         else:
 
-<<<<<<< HEAD
             self.lstm = nn.LSTMCell(self.embed_dim, self.lstm_dim) if self.recursive_actor else nn.LSTMCell(self.embed_dim*tokenizer.num_slots, self.lstm_dim)
             self.tanh = nn.Tanh()
             self.linear = nn.Linear(128, self.embed_dim)
-=======
-            self.lstm = nn.LSTMCell(256, self.lstm_dim) if self.recursive_actor else nn.LSTMCell(256*tokenizer.num_slots, self.lstm_dim)
-            self.tanh = nn.Tanh()
-            self.linear = nn.Linear(128, 256)
->>>>>>> b908f612
 
         self.hx, self.cx = None, None
         if self.linear_actor:
@@ -127,10 +117,6 @@
         else:
             x = inputs
       
-<<<<<<< HEAD
-
-=======
->>>>>>> b908f612
         if self.latent_actor: 
             x = rearrange(self.tanh(self.linear(x)), 'b s e -> b (s e)')
 
@@ -145,11 +131,6 @@
                 self.hx, self.cx = self.lstm(x, (self.hx, self.cx))
             else:
                 self.hx[mask_padding], self.cx[mask_padding] = self.lstm(x[mask_padding], (self.hx[mask_padding], self.cx[mask_padding]))
-<<<<<<< HEAD
-=======
-              
-
->>>>>>> b908f612
       
         logits_actions = rearrange(self.actor_linear(self.hx), 'b a -> b 1 a')
         means_values = rearrange(self.critic_linear(self.hx), 'b 1 -> b 1 1')
