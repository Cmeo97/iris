"""
Credits to https://github.com/CompVis/taming-transformers
"""

from dataclasses import dataclass
from typing import List
from math import sqrt
from typing import List, Optional, Union, Tuple
from torch import Tensor
import torch
import torch.nn as nn
from omegaconf import ListConfig

from .transformer_utils import *


@dataclass
class EncoderDecoderConfig:
    resolution: int
    in_channels: int
    z_channels: int
    ch: int
    ch_mult: List[int]
    num_res_blocks: int
    attn_resolutions: List[int]
    out_ch: int
    dropout: float

@dataclass
class OCEncoderDecoderConfig:
    resolution: int
    in_channels: int
    z_channels: int
    ch: int
    ch_mult: List[int]
    num_res_blocks: int
    attn_resolutions: List[int]
    out_ch: int
    dropout: float
    dec_input_dim: int # SBDecoder
    dec_hidden_dim: int # SBDecoder

class Encoder(nn.Module):
    def __init__(self, config: Union[EncoderDecoderConfig, OCEncoderDecoderConfig]) -> None:
        super().__init__()
        self.config = config
        self.num_resolutions = len(config.ch_mult)
        temb_ch = 0  # timestep embedding #channels

        # downsampling
        self.conv_in = torch.nn.Conv2d(config.in_channels,
                                       config.ch,
                                       kernel_size=3,
                                       stride=1,
                                       padding=1)

        curr_res = config.resolution
        in_ch_mult = (1,) + tuple(config.ch_mult)
        self.down = nn.ModuleList()
        for i_level in range(self.num_resolutions):
            block = nn.ModuleList()
            attn = nn.ModuleList()
            block_in = config.ch * in_ch_mult[i_level]
            block_out = config.ch * config.ch_mult[i_level]
            for i_block in range(self.config.num_res_blocks):
                block.append(ResnetBlock(in_channels=block_in,
                                         out_channels=block_out,
                                         temb_channels=temb_ch,
                                         dropout=config.dropout))
                block_in = block_out
                if curr_res in config.attn_resolutions:
                    attn.append(AttnBlock(block_in))
            down = nn.Module()
            down.block = block
            down.attn = attn
            if i_level != self.num_resolutions - 1:
                down.downsample = Downsample(block_in, with_conv=True)
                curr_res = curr_res // 2
            self.down.append(down)

        # middle
        self.mid = nn.Module()
        self.mid.block_1 = ResnetBlock(in_channels=block_in,
                                       out_channels=block_in,
                                       temb_channels=temb_ch,
                                       dropout=config.dropout)
        self.mid.attn_1 = AttnBlock(block_in)
        self.mid.block_2 = ResnetBlock(in_channels=block_in,
                                       out_channels=block_in,
                                       temb_channels=temb_ch,
                                       dropout=config.dropout)

        # end
        self.norm_out = Normalize(block_in)
        self.conv_out = torch.nn.Conv2d(block_in,
                                        config.z_channels,
                                        kernel_size=3,
                                        stride=1,
                                        padding=1)

    def forward(self, x: torch.Tensor) -> torch.Tensor:

        temb = None  # timestep embedding

        # downsampling
        hs = [self.conv_in(x)]
        for i_level in range(self.num_resolutions):
            for i_block in range(self.config.num_res_blocks):
                h = self.down[i_level].block[i_block](hs[-1], temb)
                if len(self.down[i_level].attn) > 0:
                    h = self.down[i_level].attn[i_block](h)
                hs.append(h)
            if i_level != self.num_resolutions - 1:
                hs.append(self.down[i_level].downsample(hs[-1]))

        # middle
        h = hs[-1]
        h = self.mid.block_1(h, temb)
        h = self.mid.attn_1(h)
        h = self.mid.block_2(h, temb)

        # end
        h = self.norm_out(h)
        h = nonlinearity(h)
        h = self.conv_out(h)
        return h
    
<<<<<<< HEAD
# class SpatialBroadcastDecoder(nn.Module):
#     def __init__(
#         self, config: EncoderDecoderConfig) -> None:
#         super().__init__()

#         params = SBDConfig()

#         self.conv_bone = []
#         self.config = config
#         self.params = params

#         self.num_resolutions = len(config.ch_mult)
#         input_channels = config.z_channels
#         width = height = config.resolution // 2 ** (self.num_resolutions - 1)
#         assert len(params.channels) == len(params.kernels) == len(params.strides) == len(params.paddings)
#         if params.conv_transposes:
#             assert len(params.channels) == len(params.output_paddings)
#         self.pos_embedding = PositionalEmbedding(width, height, input_channels)
#         self.width = width
#         self.height = height

#         self.conv_bone = self.make_sequential_from_config(
#             input_channels,
#             try_inplace_activation=True,
#         )



#     def forward(self, x: Tensor) -> Tuple[Tensor, Tensor]:
#         x = self.pos_embedding(x)
#         output = self.conv_bone(x)
#         img, mask = output[:, :3], output[:, -1:]
#         return img, mask
    

#     def make_sequential_from_config(self,
#         input_channels: int,
#         return_params: bool = False,
#         try_inplace_activation: bool = True,
#     ) -> Union[nn.Sequential, Tuple[nn.Sequential, dict]]:
#         # Make copy of locals and expand scalars to lists
#         params = {k: v for k, v in locals().items()}
#         # params = self._scalars_to_list(params)

#         # Make sequential with the following order:
#         # - Conv or conv transpose
#         # - Optional batchnorm (optionally affine)
#         # - Optional activation
#         layers = []
#         layer_infos = zip(
#             self.params.channels,
#             self.params.batchnorms,
#             self.params.bn_affines,
#             self.params.kernels,
#             self.params.strides,
#             self.params.paddings,
#             self.params.activations,
#             self.params.conv_transposes,
#             self.params.output_paddings,
#         )
#         for (
#             channel,
#             bn,
#             bn_affine,
#             kernel,
#             stride,
#             padding,
#             activation,
#             conv_transpose,
#             o_padding,
#         ) in layer_infos:
#             if conv_transpose:
#                 layers.append(
#                     nn.ConvTranspose2d(
#                         input_channels, channel, kernel, stride, padding, o_padding
#                     )
#                 )
#             else:
#                 layers.append(nn.Conv2d(input_channels, channel, kernel, stride, padding))

#             if bn:
#                 layers.append(nn.BatchNorm2d(channel, affine=bn_affine))
#             if activation is not None:
#                 layers.append(
#                     self.get_activation_module(activation, try_inplace=try_inplace_activation)
#                 )

#             # Input for next layer has half the channels of the current layer if using GLU.
#             input_channels = channel
#             if activation == "glu":
#                 input_channels //= 2

#         if return_params:
#             return nn.Sequential(*layers), params
#         else:
#             return nn.Sequential(*layers)
        
#     def get_activation_module(self, activation_name: str, try_inplace: bool = True) -> nn.Module:
#         if activation_name == "leakyrelu":
#             act = torch.nn.LeakyReLU()
#         elif activation_name == "elu":
#             act = torch.nn.ELU()
#         elif activation_name == "relu":
#             act = torch.nn.ReLU(inplace=try_inplace)
#         elif activation_name == "glu":
#             act = torch.nn.GLU(dim=1)  # channel dimension in images
#         elif activation_name == "sigmoid":
#             act = torch.nn.Sigmoid()
#         elif activation_name == "tanh":
#             act = torch.nn.Tanh()
#         else:
#             raise ValueError(f"Unknown activation name '{activation_name}'")
#         return act
        
#     def _scalars_to_list(self, params: dict) -> dict:
#         # Channels must be a list
#         list_size = len(params["channels"])
#         # All these must be in `params` and should be expanded to list
#         allow_list = [
#             "kernels",
#             "batchnorms",
#             "bn_affines",
#             "paddings",
#             "strides",
#             "activations",
#             "output_paddings",
#             "conv_transposes",
#         ]
#         for k in allow_list:
#             if not isinstance(params[k], (tuple, list, ListConfig)):
#                 params[k] = [params[k]] * list_size
#         return params
    

    
class PositionalEmbedding(nn.Module):
    def __init__(self, resolution: List[int], channels: int):
        super().__init__()
        height, width = resolution
        east = torch.linspace(0, 1, width).repeat(height)
        west = torch.linspace(1, 0, width).repeat(height)
        south = torch.linspace(0, 1, height).repeat(width)
        north = torch.linspace(1, 0, height).repeat(width)
        east = east.reshape(height, width)
        west = west.reshape(height, width)
        south = south.reshape(width, height).T
        north = north.reshape(width, height).T
        # (4, h, w)
        linear_pos_embedding = torch.stack([north, south, west, east], dim=0)
        linear_pos_embedding.unsqueeze_(0)  # for batch size
        self.channels_map = nn.Conv2d(4, channels, kernel_size=1)
        self.register_buffer("linear_position_embedding", linear_pos_embedding)

    def forward(self, x: Tensor) -> Tensor:
        bs_linear_position_embedding = self.linear_position_embedding.expand(
            x.size(0), 4, x.size(2), x.size(3)
        )
        x = x + self.channels_map(bs_linear_position_embedding)
        return x
=======

class Decoder(nn.Module):
    def __init__(self, config: EncoderDecoderConfig) -> None:
        super().__init__()
        self.config = config
        temb_ch = 0
        self.num_resolutions = len(config.ch_mult)

        # compute in_ch_mult, block_in and curr_res at lowest res
        in_ch_mult = (1,) + tuple(config.ch_mult)
        block_in = config.ch * config.ch_mult[self.num_resolutions - 1]
        curr_res = config.resolution // 2 ** (self.num_resolutions - 1)
        print(f"Tokenizer : shape of latent is {config.z_channels, curr_res, curr_res}.")

        # z to block_in
        self.conv_in = torch.nn.Conv2d(config.z_channels,
                                       block_in,
                                       kernel_size=3,
                                       stride=1,
                                       padding=1)

        # middle
        self.mid = nn.Module()
        self.mid.block_1 = ResnetBlock(in_channels=block_in,
                                       out_channels=block_in,
                                       temb_channels=temb_ch,
                                       dropout=config.dropout)
        self.mid.attn_1 = AttnBlock(block_in)
        self.mid.block_2 = ResnetBlock(in_channels=block_in,
                                       out_channels=block_in,
                                       temb_channels=temb_ch,
                                       dropout=config.dropout)

        # upsampling
        self.up = nn.ModuleList()
        for i_level in reversed(range(self.num_resolutions)):
            block = nn.ModuleList()
            attn = nn.ModuleList()
            block_out = config.ch * config.ch_mult[i_level]
            for i_block in range(config.num_res_blocks + 1):
                block.append(ResnetBlock(in_channels=block_in,
                                         out_channels=block_out,
                                         temb_channels=temb_ch,
                                         dropout=config.dropout))
                block_in = block_out
                if curr_res in config.attn_resolutions:
                    attn.append(AttnBlock(block_in))
            up = nn.Module()
            up.block = block
            up.attn = attn
            if i_level != 0:
                up.upsample = Upsample(block_in, with_conv=True)
                curr_res = curr_res * 2
            self.up.insert(0, up)  # prepend to get consistent order

        # end
        self.norm_out = Normalize(block_in)
        self.conv_out = torch.nn.Conv2d(block_in,
                                        config.out_ch,
                                        kernel_size=3,
                                        stride=1,
                                        padding=1)

    def forward(self, z: torch.Tensor) -> torch.Tensor:
        temb = None  # timestep embedding

        # z to block_in
        h = self.conv_in(z)

        # middle
        h = self.mid.block_1(h, temb)
        h = self.mid.attn_1(h)
        h = self.mid.block_2(h, temb)

        # upsampling
        for i_level in reversed(range(self.num_resolutions)):
            for i_block in range(self.config.num_res_blocks + 1):
                h = self.up[i_level].block[i_block](h, temb)
                if len(self.up[i_level].attn) > 0:
                    h = self.up[i_level].attn[i_block](h)
            if i_level != 0:
                h = self.up[i_level].upsample(h)
>>>>>>> 7170016e

        # end
        h = self.norm_out(h)
        h = nonlinearity(h)
        h = self.conv_out(h)
        return h


<<<<<<< HEAD
class Decoder(nn.Module):
   def __init__(self, config: EncoderDecoderConfig) -> None:
       super().__init__()
       self.config = config
       temb_ch = 0
       self.num_resolutions = len(config.ch_mult)

       # compute in_ch_mult, block_in and curr_res at lowest res
       in_ch_mult = (1,) + tuple(config.ch_mult)
       block_in = config.ch * config.ch_mult[self.num_resolutions - 1]
       curr_res = config.resolution // 2 ** (self.num_resolutions - 1)
       print(f"Tokenizer : shape of latent is {config.z_channels, curr_res, curr_res}.")

       # z to block_in
       self.conv_in = torch.nn.Conv2d(config.z_channels,
                                      block_in,
                                      kernel_size=3,
                                      stride=1,
                                      padding=1)

       # middle
       self.mid = nn.Module()
       self.mid.block_1 = ResnetBlock(in_channels=block_in,
                                      out_channels=block_in,
                                      temb_channels=temb_ch,
                                      dropout=config.dropout)
       self.mid.attn_1 = AttnBlock(block_in)
       self.mid.block_2 = ResnetBlock(in_channels=block_in,
                                      out_channels=block_in,
                                      temb_channels=temb_ch,
                                      dropout=config.dropout)

       # upsampling
       self.up = nn.ModuleList()
       for i_level in reversed(range(self.num_resolutions)):
           block = nn.ModuleList()
           attn = nn.ModuleList()
           block_out = config.ch * config.ch_mult[i_level]
           for i_block in range(config.num_res_blocks + 1):
               block.append(ResnetBlock(in_channels=block_in,
                                        out_channels=block_out,
                                        temb_channels=temb_ch,
                                        dropout=config.dropout))
               block_in = block_out
               if curr_res in config.attn_resolutions:
                   attn.append(AttnBlock(block_in))
           up = nn.Module()
           up.block = block
           up.attn = attn
           if i_level != 0:
               up.upsample = Upsample(block_in, with_conv=True)
               curr_res = curr_res * 2
           self.up.insert(0, up)  # prepend to get consistent order

       # end
       self.norm_out = Normalize(block_in)
       self.conv_out = torch.nn.Conv2d(block_in,
                                       config.out_ch,
                                       kernel_size=3,
                                       stride=1,
                                       padding=1)

   def forward(self, z: torch.Tensor) -> torch.Tensor:
       temb = None  # timestep embedding

       # z to block_in
       h = self.conv_in(z)

       # middle
       h = self.mid.block_1(h, temb)
       h = self.mid.attn_1(h)
       h = self.mid.block_2(h, temb)

       # upsampling
       for i_level in reversed(range(self.num_resolutions)):
           for i_block in range(self.config.num_res_blocks + 1):
               h = self.up[i_level].block[i_block](h, temb)
               if len(self.up[i_level].attn) > 0:
                   h = self.up[i_level].attn[i_block](h)
           if i_level != 0:
               h = self.up[i_level].upsample(h)

       # end
       h = self.norm_out(h)
       h = nonlinearity(h)
       h = self.conv_out(h)
       return h


=======
>>>>>>> 7170016e
def nonlinearity(x: torch.Tensor) -> torch.Tensor:
    # swish
    return x * torch.sigmoid(x)


def Normalize(in_channels: int) -> nn.Module:
    return torch.nn.GroupNorm(num_groups=32, num_channels=in_channels, eps=1e-6, affine=True)


class Upsample(nn.Module):
    def __init__(self, in_channels: int, with_conv: bool) -> None:
        super().__init__()
        self.with_conv = with_conv
        if self.with_conv:
            self.conv = torch.nn.Conv2d(in_channels,
                                        in_channels,
                                        kernel_size=3,
                                        stride=1,
                                        padding=1)

    def forward(self, x: torch.Tensor) -> torch.Tensor:
        x = torch.nn.functional.interpolate(x, scale_factor=2.0, mode="nearest")
        if self.with_conv:
            x = self.conv(x)
        return x


class Downsample(nn.Module):
    def __init__(self, in_channels: int, with_conv: bool) -> None:
        super().__init__()
        self.with_conv = with_conv
        if self.with_conv:
            # no asymmetric padding in torch conv, must do it ourselves
            self.conv = torch.nn.Conv2d(in_channels,
                                        in_channels,
                                        kernel_size=3,
                                        stride=2,
                                        padding=0)

    def forward(self, x: torch.Tensor) -> torch.Tensor:
        if self.with_conv:
            pad = (0, 1, 0, 1)
            x = torch.nn.functional.pad(x, pad, mode="constant", value=0)
            x = self.conv(x)
        else:
            x = torch.nn.functional.avg_pool2d(x, kernel_size=2, stride=2)
        return x


class ResnetBlock(nn.Module):
    def __init__(self, *, in_channels: int, out_channels: int = None, conv_shortcut: bool = False,
                 dropout: float, temb_channels: int = 512) -> None:
        super().__init__()
        self.in_channels = in_channels
        out_channels = in_channels if out_channels is None else out_channels
        self.out_channels = out_channels
        self.use_conv_shortcut = conv_shortcut

        self.norm1 = Normalize(in_channels)
        self.conv1 = torch.nn.Conv2d(in_channels,
                                     out_channels,
                                     kernel_size=3,
                                     stride=1,
                                     padding=1)
        if temb_channels > 0:
            self.temb_proj = torch.nn.Linear(temb_channels,
                                             out_channels)
        self.norm2 = Normalize(out_channels)
        self.dropout = torch.nn.Dropout(dropout)
        self.conv2 = torch.nn.Conv2d(out_channels,
                                     out_channels,
                                     kernel_size=3,
                                     stride=1,
                                     padding=1)
        if self.in_channels != self.out_channels:
            if self.use_conv_shortcut:
                self.conv_shortcut = torch.nn.Conv2d(in_channels,
                                                     out_channels,
                                                     kernel_size=3,
                                                     stride=1,
                                                     padding=1)
            else:
                self.nin_shortcut = torch.nn.Conv2d(in_channels,
                                                    out_channels,
                                                    kernel_size=1,
                                                    stride=1,
                                                    padding=0)

    def forward(self, x: torch.Tensor, temb: torch.Tensor) -> torch.Tensor:
        h = x
        h = self.norm1(h)
        h = nonlinearity(h)
        h = self.conv1(h)

        if temb is not None:
            h = h + self.temb_proj(nonlinearity(temb))[:, :, None, None]

        h = self.norm2(h)
        h = nonlinearity(h)
        h = self.dropout(h)
        h = self.conv2(h)

        if self.in_channels != self.out_channels:
            if self.use_conv_shortcut:
                x = self.conv_shortcut(x)
            else:
                x = self.nin_shortcut(x)

        return x + h


class AttnBlock(nn.Module):
    def __init__(self, in_channels: int) -> None:
        super().__init__()
        self.in_channels = in_channels

        self.norm = Normalize(in_channels)
        self.q = torch.nn.Conv2d(in_channels,
                                 in_channels,
                                 kernel_size=1,
                                 stride=1,
                                 padding=0)
        self.k = torch.nn.Conv2d(in_channels,
                                 in_channels,
                                 kernel_size=1,
                                 stride=1,
                                 padding=0)
        self.v = torch.nn.Conv2d(in_channels,
                                 in_channels,
                                 kernel_size=1,
                                 stride=1,
                                 padding=0)
        self.proj_out = torch.nn.Conv2d(in_channels,
                                        in_channels,
                                        kernel_size=1,
                                        stride=1,
                                        padding=0)

    def forward(self, x: torch.Tensor) -> torch.Tensor:
        h_ = x
        h_ = self.norm(h_)
        q = self.q(h_)
        k = self.k(h_)
        v = self.v(h_)

        # compute attention
        b, c, h, w = q.shape
        q = q.reshape(b, c, h * w)
        q = q.permute(0, 2, 1)      # b,hw,c
        k = k.reshape(b, c, h * w)  # b,c,hw
        w_ = torch.bmm(q, k)        # b,hw,hw    w[b,i,j]=sum_c q[b,i,c]k[b,c,j]
        w_ = w_ * (int(c) ** (-0.5))
        w_ = torch.nn.functional.softmax(w_, dim=2)

        # attend to values
        v = v.reshape(b, c, h * w)
        w_ = w_.permute(0, 2, 1)   # b,hw,hw (first hw of k, second of q)
        h_ = torch.bmm(v, w_)     # b, c,hw (hw of q) h_[b,c,j] = sum_i v[b,c,i] w_[b,i,j]
        h_ = h_.reshape(b, c, h, w)

        h_ = self.proj_out(h_)

        return x + h_


@dataclass
class SAConfig:
    num_slots: int
    tokens_per_slot: int
    iters: int
    channels_enc: int
    token_dim: int
    prior_class: str

    @property
    def slot_dim(self):
        return self.tokens_per_slot * self.token_dim

class SAEncoder(nn.Module):
    def __init__(self, config: OCEncoderDecoderConfig) -> None:
        super().__init__()
        self.config = config
        resolution = config.resolution

        self.conv_bone = nn.Sequential(
            nn.Conv2d(3, 32, 5, padding=2),
            nn.ReLU(inplace=True),
            nn.Conv2d(32, 32, 5, padding=2),
            nn.ReLU(inplace=True),
            nn.Conv2d(32, 32, 5, padding=2),
            nn.ReLU(inplace=True),
            nn.Conv2d(32, config.z_channels, 5, padding=2),
            nn.ReLU(inplace=True),
        )
        if isinstance(resolution, int):
            resolution = (resolution, resolution)
        self.pos_embedding = PositionalEmbedding(resolution, config.z_channels)
        self.lnorm = nn.GroupNorm(1, config.z_channels, affine=True, eps=0.001)
        self.conv_1x1 = nn.Sequential(
            nn.Conv1d(config.z_channels, config.z_channels, kernel_size=1),
            nn.ReLU(inplace=True),
            nn.Conv1d(config.z_channels, config.z_channels, kernel_size=1),
        )
        self._init_params()

    def _init_params(self):
        for name, tensor in self.named_parameters():
            if name.endswith(".bias"):
                nn.init.zeros_(tensor)
            elif len(tensor.shape) <= 1:
                pass  # silent
            else:
                nn.init.xavier_uniform_(tensor)

    def forward(self, x: torch.Tensor) -> torch.Tensor:
        conv_output = self.conv_bone(x)
        out = self.pos_embedding(conv_output)
        out = out.flatten(2, 3) # bs x c x (w * h)
        out = self.lnorm(out)
        out = self.conv_1x1(out)
        return out
    
class SpatialBroadcastDecoder(nn.Module):
    def __init__(self, config: OCEncoderDecoderConfig) -> None:
        super().__init__()
        self.config = config
        hidden_dim = config.dec_hidden_dim
        resolution = config.resolution

        if hidden_dim == 64:
            self.layers = nn.Sequential(
                nn.ConvTranspose2d(config.dec_input_dim, hidden_dim, 5, stride=(2, 2), padding=2, output_padding=1),
                nn.ReLU(inplace=True),
                # nn.ConvTranspose2d(hidden_dim, hidden_dim, 5, stride=(2, 2), padding=2, output_padding=1),
                # nn.ReLU(inplace=True),
                nn.ConvTranspose2d(hidden_dim, hidden_dim, 5, stride=(2, 2), padding=2, output_padding=1),
                nn.ReLU(inplace=True),
                nn.ConvTranspose2d(hidden_dim, hidden_dim, 5, stride=(2, 2), padding=2, output_padding=1),
                nn.ReLU(inplace=True),
                nn.ConvTranspose2d(hidden_dim, hidden_dim, 5, stride=(1, 1), padding=2),
                nn.ReLU(inplace=True),
                nn.ConvTranspose2d(hidden_dim, config.out_ch, 3, stride=(1, 1), padding=1),
            )
        elif hidden_dim == 32:
            self.layers = nn.Sequential(
                # nn.ConvTranspose2d(config.dec_input_dim, hidden_dim, 5, stride=(1, 1), padding=2),
                nn.Conv2d(config.dec_input_dim, hidden_dim, 5, stride=(1, 1), padding=2),
                nn.ReLU(inplace=True),
                # nn.ConvTranspose2d(hidden_dim, hidden_dim, 5, stride=(1, 1), padding=2),
                nn.Conv2d(hidden_dim, hidden_dim, 5, stride=(1, 1), padding=2),
                nn.ReLU(inplace=True),
                # nn.ConvTranspose2d(hidden_dim, hidden_dim, 5, stride=(1, 1), padding=2),
                nn.Conv2d(hidden_dim, hidden_dim, 5, stride=(1, 1), padding=2),
                nn.ReLU(inplace=True),
                # nn.ConvTranspose2d(hidden_dim, config.out_ch, 3, stride=(1, 1), padding=1),
                nn.Conv2d(hidden_dim, config.out_ch, 3, stride=(1, 1), padding=1),
            )
        if isinstance(resolution, int):
            resolution = (resolution, resolution)
        self.init_resolution = resolution if hidden_dim == 32 else (8, 8)
        self.pos_embedding = PositionalEmbedding(self.init_resolution, config.dec_input_dim)
        self.resolution = resolution
        self._init_params()
        print('Decoder initialized')

    def _init_params(self):
        for name, tensor in self.named_parameters():
            if name.endswith(".bias"):
                nn.init.zeros_(tensor)
            elif len(tensor.shape) <= 1:
                pass  # silent
            else:
                nn.init.xavier_uniform_(tensor)

    def forward(self, x: torch.Tensor, return_indiv_slots=False) -> torch.Tensor:
        bs = x.shape[0]
        K = x.shape[2] * x.shape[3]
        x = self.spatial_broadcast(x.permute(0,2,3,1))
        x = self.pos_embedding(x)
        x = self.layers(x)

        # Undo combination of slot and batch dimension; split alpha masks.
        colors, masks = x[:, :3], x[:, -1:]
        colors = colors.reshape(bs, K, 3, self.resolution[0], self.resolution[1])
        masks = masks.reshape(bs, K, 1, self.resolution[0], self.resolution[1])
        masks = masks.softmax(dim=1)
        rec = (colors * masks).sum(dim=1)

        if return_indiv_slots:
            return rec, colors, masks

        return rec

    def spatial_broadcast(self, slot: torch.Tensor) -> torch.Tensor:
        slot = slot.reshape(-1, slot.shape[-1])
        slot = slot.unsqueeze(-1).unsqueeze(-1)
        return slot.repeat(1, 1, self.init_resolution[0], self.init_resolution[1])


class SlotAttention(nn.Module):
    def __init__(self, config: SAConfig, eps=1e-8, hidden_dim=128) -> None:
        super().__init__()
        assert config.slot_dim % config.tokens_per_slot == 0
        self.config = config
        self.num_slots = config.num_slots
        self.tokens_per_slot = config.tokens_per_slot
        self.iters = config.iters
        self.eps = eps
        self.scale = config.slot_dim**-0.5

        self.slots_mu = nn.Parameter(torch.rand(1, 1, config.slot_dim))
        self.slots_log_sigma = nn.Parameter(torch.randn(1, 1, config.slot_dim))
        with torch.no_grad():
            limit = sqrt(6.0 / (1 + config.slot_dim))
            torch.nn.init.uniform_(self.slots_mu, -limit, limit)
            torch.nn.init.uniform_(self.slots_log_sigma, -limit, limit)
        # self.slots_mu = nn.Linear(config.channels_enc, config.slot_dim)
        # self.slots_log_sigma = nn.Linear(config.channels_enc, config.slot_dim)
        # self.slots_mu2 = nn.Linear(4096, config.num_slots)
        # self.slots_log_sigma2 = nn.Linear(4096, config.num_slots)

        self.to_q = nn.Linear(config.slot_dim, config.slot_dim, bias=False)
        self.to_k = nn.Linear(config.channels_enc, config.slot_dim, bias=False)
        self.to_v = nn.Linear(config.channels_enc, config.slot_dim, bias=False)

        self.gru = nn.GRUCell(config.slot_dim, config.slot_dim)

        hidden_dim = max(config.slot_dim, hidden_dim)

        # self.mlp = nn.Sequential(
        #     nn.Linear(config.slot_dim, hidden_dim),
        #     nn.ReLU(inplace=True),
        #     nn.Linear(hidden_dim, config.slot_dim),
        # )
        self.mlp = nn.Sequential(
            nn.Linear(config.slot_dim, config.slot_dim*4),
            nn.ReLU(inplace=True),
            nn.Linear(config.slot_dim*4, config.slot_dim),
        )

        self.norm_input = nn.LayerNorm(config.channels_enc)
        self.norm_slots = nn.LayerNorm(config.slot_dim)
        self.norm_pre_ff = nn.LayerNorm(config.slot_dim)
        self.slot_dim = config.slot_dim
        
        self._init_params()

        self.is_video = False

    def _init_params(self):
        for name, tensor in self.named_parameters():
            if name.endswith(".bias"):
                torch.nn.init.zeros_(tensor)
            elif len(tensor.shape) <= 1:
                pass  # silent
            else:
                nn.init.xavier_uniform_(tensor)
        torch.nn.init.zeros_(self.gru.bias_ih)
        torch.nn.init.zeros_(self.gru.bias_hh)
        torch.nn.init.orthogonal_(self.gru.weight_hh)

    def forward(self, inputs: torch.Tensor, num_slots: Optional[int] = None) -> torch.Tensor:
        b, n, d = inputs.shape
        if num_slots is None:
            num_slots = self.num_slots

        mu = self.slots_mu.expand(b, num_slots, -1)
        sigma = self.slots_log_sigma.expand(b, num_slots, -1).exp()
        # mu = self.slots_mu(inputs)
        # sigma = self.slots_log_sigma(inputs)
        # mu = self.slots_mu2(mu.permute(0, 2, 1)).permute(0, 2, 1)
        # sigma = self.slots_log_sigma2(sigma.permute(0, 2, 1)).permute(0, 2, 1).exp()
        slots = torch.normal(mu, sigma)

        inputs = self.norm_input(inputs)
        k, v = self.to_k(inputs), self.to_v(inputs)

        for _ in range(self.iters):
            slots_prev = slots

            slots = self.norm_slots(slots)
            q = self.to_q(slots)

            dots = torch.einsum("bid,bjd->bij", q, k) * self.scale
            attn = dots.softmax(dim=1) + self.eps
            attn = attn / attn.sum(dim=-1, keepdim=True)

            updates = torch.einsum("bjd,bij->bid", v, attn)

            slots = self.gru(
                updates.reshape(-1, self.slot_dim), slots_prev.reshape(-1, self.slot_dim)
            )

            slots = slots.reshape(b, -1, self.slot_dim)
            slots = (slots + self.mlp(self.norm_pre_ff(slots)))

        return slots


class SlotAttentionVideo(nn.Module):
    def __init__(self, config: SAConfig, eps=1e-8, hidden_dim=128) -> None:
        super().__init__()
        assert config.slot_dim % config.tokens_per_slot == 0
        self.config = config
        self.num_slots = config.num_slots
        self.tokens_per_slot = config.tokens_per_slot
        self.iters = config.iters
        self.eps = eps
        self.scale = config.slot_dim**-0.5

        self.slots_mu = nn.Parameter(torch.rand(1, 1, config.slot_dim))
        self.slots_log_sigma = nn.Parameter(torch.randn(1, 1, config.slot_dim))
        with torch.no_grad():
            limit = sqrt(6.0 / (1 + config.slot_dim))
            torch.nn.init.uniform_(self.slots_mu, -limit, limit)
            torch.nn.init.uniform_(self.slots_log_sigma, -limit, limit)

        self.to_q = nn.Linear(config.slot_dim, config.slot_dim, bias=False)
        self.to_k = nn.Linear(config.channels_enc, config.slot_dim, bias=False)
        self.to_v = nn.Linear(config.channels_enc, config.slot_dim, bias=False)

        self.gru = nn.GRUCell(config.slot_dim, config.slot_dim)

        hidden_dim = max(config.slot_dim, hidden_dim)

        self.mlp = nn.Sequential(
            nn.Linear(config.slot_dim, config.slot_dim*4),
            nn.ReLU(inplace=True),
            nn.Linear(config.slot_dim*4, config.slot_dim),
        )

        if config.prior_class.lower() == 'mlp':
            self.prior = nn.Sequential(
                nn.Linear(config.slot_dim, config.slot_dim),
                nn.ReLU(inplace=True),
                nn.Linear(config.slot_dim, config.slot_dim),
            )
        elif config.prior_class.lower() == 'gru':
            self.prior = nn.GRU(config.slot_dim, config.slot_dim)
        elif config.prior_class.lower() == 'none' or config.prior_class.lower() == 'keep':
            self.prior = None
        else:
            raise NotImplementedError("prior class not implemented")
        self.prior_class = config.prior_class

        self.predictor = TransformerEncoder(num_blocks=1, d_model=config.slot_dim, num_heads=4, dropout=0.1)

        self.norm_input = nn.LayerNorm(config.channels_enc)
        self.norm_slots = nn.LayerNorm(config.slot_dim)
        self.norm_pre_ff = nn.LayerNorm(config.slot_dim)
        self.slot_dim = config.slot_dim
        
        self._init_params()

        self.is_video = True

    def _init_params(self):
        for name, tensor in self.named_parameters():
            if name.endswith(".bias"):
                torch.nn.init.zeros_(tensor)
            elif len(tensor.shape) <= 1:
                pass  # silent
            else:
                nn.init.xavier_uniform_(tensor)
        torch.nn.init.zeros_(self.gru.bias_ih)
        torch.nn.init.zeros_(self.gru.bias_hh)
        torch.nn.init.orthogonal_(self.gru.weight_hh)

    def forward(self, inputs: torch.Tensor, num_slots: Optional[int] = None) -> torch.Tensor:
        assert len(inputs.shape) == 4
        b, T, n, d = inputs.shape
        if num_slots is None:
            num_slots = self.num_slots

        mu = self.slots_mu.expand(b, num_slots, -1)
        sigma = self.slots_log_sigma.expand(b, num_slots, -1).exp()
        slots = torch.normal(mu, sigma)

        inputs = self.norm_input(inputs)
        k, v = self.to_k(inputs), self.to_v(inputs)
        k *= self.scale

        slots_list = []
        slots_init_list = []
        hidden = None
        for t in range(T):
            slots_init = slots
            slots_init_list += [slots_init]

            for i in range(self.iters):
                slots_prev = slots

                slots = self.norm_slots(slots)
                q = self.to_q(slots)

                dots = torch.bmm(k[:, t], q.transpose(-1, -2))
                attn = dots.softmax(dim=-1) + self.eps

                # attn_discrete = attn_c.round(decimals=0)
                # attn = attn_c + (attn_c - attn_discrete).detach()

                attn = attn / torch.sum(attn, dim=-2, keepdim=True)
                updates = torch.bmm(attn.transpose(-1, -2), v[:, t])

                # slots_dots = torch.bmm(updates, slots_prev.transpose(-1, -2))
                # slots_attn = slots_dots.softmax(dim=-1)
                # slots_attn = (slots_attn / torch.sum(slots_attn, dim=-2, keepdim=True)).round(decimals=0)
                # updates = torch.bmm(slots_attn.transpose(-1, -2), updates)

                slots = self.gru(updates.view(-1, self.slot_dim),
                                 slots_prev.view(-1, self.slot_dim))
                slots = slots.view(-1, self.num_slots, self.slot_dim)

                # use MLP only when more than one iterations
                if i < self.iters - 1:
                    slots = slots + self.mlp(self.norm_pre_ff(slots))
                
            slots_list += [slots]

            if t > 0:
                if self.prior_class.lower() == 'mlp':
                    slots = self.prior(slots_init)
                elif self.prior_class.lower() == 'gru':
                    slots, hidden = self.prior(slots_init.view(-1, self.slot_dim), hidden)
                    slots = slots.view(-1, self.num_slots, self.slot_dim)
                elif self.prior_class.lower() == 'none':
                    pass

            # predictor
            slots = self.predictor(slots)

            if t > 0 and self.prior_class.lower() == 'keep':
                slots = slots_init

        slots_list = torch.stack(slots_list, dim=1)   # B, T, num_slots, slot_size
        slots_init_list = torch.stack(slots_init_list, dim=1)

        return slots_list, slots_init_list

    

def resize_patches_to_image(patches: torch.Tensor, size: Optional[int] = None, 
                            scale_factor: Optional[float] = None, resize_mode: str = "bilinear") -> torch.Tensor:
    """Convert and resize a tensor of patches to image shape.

    This method requires that the patches can be converted to a square image.

    Args:
        patches: Patches to be converted of shape (..., C, P), where C is the number of channels and
            P the number of patches.
        size: Image size to resize to.
        scale_factor: Scale factor by which to resize the patches. Can be specified alternatively to
            `size`.
        resize_mode: Method to resize with. Valid options are "nearest", "nearest-exact", "bilinear",
            "bicubic".

    Returns:
        Tensor of shape (..., C, S, S) where S is the image size.
    """
    has_size = size is None
    has_scale = scale_factor is None
    if has_size == has_scale:
        raise ValueError("Exactly one of `size` or `scale_factor` must be specified.")

    n_channels = patches.shape[-2]
    n_patches = patches.shape[-1]
    patch_size_float = sqrt(n_patches)
    patch_size = int(sqrt(n_patches))
    if patch_size_float != patch_size:
        raise ValueError("The number of patches needs to be a perfect square.")

    image = torch.nn.functional.interpolate(
        patches.view(-1, n_channels, patch_size, patch_size),
        size=size,
        scale_factor=scale_factor,
        mode=resize_mode,
    )

    return image.view(*patches.shape[:-1], image.shape[-2], image.shape[-1])

@dataclass
class OCEncoderDecoderWithViTConfig:
    resolution: int
    in_channels: int
    z_channels: int
    ch: int
    ch_mult: List[int]
    num_res_blocks: int
    attn_resolutions: List[int]
    out_ch: int
    dropout: float
    vit_model_name: str
    vit_use_pretrained: bool
    vit_freeze: bool
    vit_feature_level: Union[int, str, List[Union[int, str]]]
    vit_num_patches: int
    dec_input_dim: int # MLPDecoder
    dec_hidden_layers: List[int] # MLPDecoder
    dec_output_dim: int # MLPDecoder
    
class MLPDecoder(nn.Module):
    def __init__(self, config) -> None:
        super().__init__()

        self.config = config
        self.dec_input_dim = config.dec_input_dim
        self.dec_hidden_layers = config.dec_hidden_layers
        self.dec_output_dim = config.dec_output_dim

        self.vit_num_patches = config.vit_num_patches
        
        layers = []
        current_dim = config.dec_input_dim
    
        for dec_hidden_dim in config.dec_hidden_layers:
            layers.append(nn.Linear(current_dim, dec_hidden_dim))
            nn.init.zeros_(layers[-1].bias)
            layers.append(nn.ReLU(inplace=True))
            current_dim = dec_hidden_dim

        layers.append(nn.Linear(current_dim, config.dec_output_dim + 1))
        nn.init.zeros_(layers[-1].bias)
        
        self.layers = nn.Sequential(*layers)

        self.pos_embed = nn.Parameter(torch.randn(1, config.vit_num_patches, config.dec_input_dim) * 0.02)

    def forward(self, z: torch.Tensor) -> torch.Tensor:
        # z (bt, k, d)
        init_shape = z.shape[:-1]
        z = z.flatten(0, -2)
        z = z.unsqueeze(1).expand(-1, self.vit_num_patches, -1)

        # Simple learned additive embedding as in ViT
        z = z + self.pos_embed
        out = self.layers(z)
        out = out.unflatten(0, init_shape)

        # Split out alpha channel and normalize over slots.
        decoded_patches, alpha = out.split([self.dec_output_dim, 1], dim=-1)
        alpha = alpha.softmax(dim=-3)

        reconstruction = torch.sum(decoded_patches * alpha, dim=-3)
        masks = alpha.squeeze(-1)
        masks_as_image = resize_patches_to_image(masks, size=self.config.resolution, resize_mode="bilinear")

        return reconstruction, masks, masks_as_image<|MERGE_RESOLUTION|>--- conflicted
+++ resolved
@@ -10,8 +10,8 @@
 import torch
 import torch.nn as nn
 from omegaconf import ListConfig
-
 from .transformer_utils import *
+
 
 
 @dataclass
@@ -125,13 +125,14 @@
         h = self.conv_out(h)
         return h
     
-<<<<<<< HEAD
+
 # class SpatialBroadcastDecoder(nn.Module):
 #     def __init__(
 #         self, config: EncoderDecoderConfig) -> None:
 #         super().__init__()
 
 #         params = SBDConfig()
+
 
 #         self.conv_bone = []
 #         self.config = config
@@ -285,99 +286,9 @@
         )
         x = x + self.channels_map(bs_linear_position_embedding)
         return x
-=======
-
-class Decoder(nn.Module):
-    def __init__(self, config: EncoderDecoderConfig) -> None:
-        super().__init__()
-        self.config = config
-        temb_ch = 0
-        self.num_resolutions = len(config.ch_mult)
-
-        # compute in_ch_mult, block_in and curr_res at lowest res
-        in_ch_mult = (1,) + tuple(config.ch_mult)
-        block_in = config.ch * config.ch_mult[self.num_resolutions - 1]
-        curr_res = config.resolution // 2 ** (self.num_resolutions - 1)
-        print(f"Tokenizer : shape of latent is {config.z_channels, curr_res, curr_res}.")
-
-        # z to block_in
-        self.conv_in = torch.nn.Conv2d(config.z_channels,
-                                       block_in,
-                                       kernel_size=3,
-                                       stride=1,
-                                       padding=1)
-
-        # middle
-        self.mid = nn.Module()
-        self.mid.block_1 = ResnetBlock(in_channels=block_in,
-                                       out_channels=block_in,
-                                       temb_channels=temb_ch,
-                                       dropout=config.dropout)
-        self.mid.attn_1 = AttnBlock(block_in)
-        self.mid.block_2 = ResnetBlock(in_channels=block_in,
-                                       out_channels=block_in,
-                                       temb_channels=temb_ch,
-                                       dropout=config.dropout)
-
-        # upsampling
-        self.up = nn.ModuleList()
-        for i_level in reversed(range(self.num_resolutions)):
-            block = nn.ModuleList()
-            attn = nn.ModuleList()
-            block_out = config.ch * config.ch_mult[i_level]
-            for i_block in range(config.num_res_blocks + 1):
-                block.append(ResnetBlock(in_channels=block_in,
-                                         out_channels=block_out,
-                                         temb_channels=temb_ch,
-                                         dropout=config.dropout))
-                block_in = block_out
-                if curr_res in config.attn_resolutions:
-                    attn.append(AttnBlock(block_in))
-            up = nn.Module()
-            up.block = block
-            up.attn = attn
-            if i_level != 0:
-                up.upsample = Upsample(block_in, with_conv=True)
-                curr_res = curr_res * 2
-            self.up.insert(0, up)  # prepend to get consistent order
-
-        # end
-        self.norm_out = Normalize(block_in)
-        self.conv_out = torch.nn.Conv2d(block_in,
-                                        config.out_ch,
-                                        kernel_size=3,
-                                        stride=1,
-                                        padding=1)
-
-    def forward(self, z: torch.Tensor) -> torch.Tensor:
-        temb = None  # timestep embedding
-
-        # z to block_in
-        h = self.conv_in(z)
-
-        # middle
-        h = self.mid.block_1(h, temb)
-        h = self.mid.attn_1(h)
-        h = self.mid.block_2(h, temb)
-
-        # upsampling
-        for i_level in reversed(range(self.num_resolutions)):
-            for i_block in range(self.config.num_res_blocks + 1):
-                h = self.up[i_level].block[i_block](h, temb)
-                if len(self.up[i_level].attn) > 0:
-                    h = self.up[i_level].attn[i_block](h)
-            if i_level != 0:
-                h = self.up[i_level].upsample(h)
->>>>>>> 7170016e
-
-        # end
-        h = self.norm_out(h)
-        h = nonlinearity(h)
-        h = self.conv_out(h)
-        return h
-
-
-<<<<<<< HEAD
+
+
+
 class Decoder(nn.Module):
    def __init__(self, config: EncoderDecoderConfig) -> None:
        super().__init__()
@@ -467,8 +378,6 @@
        return h
 
 
-=======
->>>>>>> 7170016e
 def nonlinearity(x: torch.Tensor) -> torch.Tensor:
     # swish
     return x * torch.sigmoid(x)
@@ -632,6 +541,7 @@
         h_ = self.proj_out(h_)
 
         return x + h_
+
 
 
 @dataclass
@@ -963,7 +873,6 @@
 
                 slots = self.norm_slots(slots)
                 q = self.to_q(slots)
-
                 dots = torch.bmm(k[:, t], q.transpose(-1, -2))
                 attn = dots.softmax(dim=-1) + self.eps
 
@@ -1115,4 +1024,4 @@
         masks = alpha.squeeze(-1)
         masks_as_image = resize_patches_to_image(masks, size=self.config.resolution, resize_mode="bilinear")
 
-        return reconstruction, masks, masks_as_image+        return reconstruction, masks, masks_as_image
