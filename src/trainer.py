from collections import defaultdict
from functools import partial
from pathlib import Path
import shutil
import sys
import time
from typing import Any, Dict, Optional, Tuple, Union

import hydra
from hydra.utils import instantiate
from omegaconf import DictConfig, OmegaConf
import torch
import torch.nn as nn
from torch.optim.lr_scheduler import LambdaLR, StepLR
from tqdm import tqdm
import wandb

from agent import Agent
from collector import Collector
# from collector import VIPERCollector as Collector
from envs import SingleProcessEnv, MultiProcessEnv
from episode import Episode
from make_reconstructions import make_reconstructions_from_batch, make_reconstructions_with_slots_from_batch, save_image_with_slots
from models.actor_critic import ActorCritic
<<<<<<< HEAD
from models.world_model import WorldModel, OCWorldModel
from utils import configure_optimizer, EpisodeDirManager, set_seed, linear_warmup_exp_decay
=======
from models.world_model import WorldModel
from utils import configure_optimizer, EpisodeDirManager, set_seed
from torchvision.utils import save_image
>>>>>>> 7170016e


class Trainer:
    def __init__(self, cfg: DictConfig) -> None:
        wandb.init(
            config=OmegaConf.to_container(cfg, resolve=True),
            reinit=True,
            resume=True,
            **cfg.wandb
        )

        if cfg.common.seed is not None:
            set_seed(cfg.common.seed)

        self.cfg = cfg
        self.start_epoch = 1
        self.device = torch.device(cfg.common.device)

        ### Slot-based model ###
        try:
            self.slot_based = cfg.common.slot_based
            print("The model is slot-based")
        except:
            self.slot_based = False

        ### Upscaling ###
        if cfg.tokenizer.encoder.config.resolution > 64:
            self.upscale = True
            print("The model is upscaling")
        else:
            self.upscale = False

        self.ckpt_dir = Path('checkpoints')
        self.media_dir = Path('media')
        self.episode_dir = self.media_dir / 'episodes'
        self.reconstructions_dir = self.media_dir / 'reconstructions'

        if not cfg.common.resume:
            config_dir = Path('config')
            config_path = config_dir / 'trainer.yaml'
            config_dir.mkdir(exist_ok=False, parents=False)
            shutil.copy('.hydra/config.yaml', config_path)
            wandb.save(str(config_path))
            shutil.copytree(src=(Path(hydra.utils.get_original_cwd()) / "src"), dst="./src")
            shutil.copytree(src=(Path(hydra.utils.get_original_cwd()) / "scripts"), dst="./scripts")
            if cfg.common.use_pretrained:
                shutil.copytree(src=(Path(hydra.utils.get_original_cwd()) / "saved_models"), dst="./saved_models")
            self.ckpt_dir.mkdir(exist_ok=False, parents=False)
            self.media_dir.mkdir(exist_ok=False, parents=False)
            self.episode_dir.mkdir(exist_ok=False, parents=False)
            self.reconstructions_dir.mkdir(exist_ok=False, parents=False)

        episode_manager_train = EpisodeDirManager(self.episode_dir / 'train', max_num_episodes=cfg.collection.train.num_episodes_to_save)
        episode_manager_test = EpisodeDirManager(self.episode_dir / 'test', max_num_episodes=cfg.collection.test.num_episodes_to_save)
        self.episode_manager_imagination = EpisodeDirManager(self.episode_dir / 'imagination', max_num_episodes=cfg.evaluation.actor_critic.num_episodes_to_save)

        def create_env(cfg_env, num_envs):
            env_fn = partial(instantiate, config=cfg_env)
            return MultiProcessEnv(env_fn, num_envs, should_wait_num_envs_ratio=1.0) if num_envs > 1 else SingleProcessEnv(env_fn)

        if self.cfg.training.should:
            train_env = create_env(cfg.env.train, cfg.collection.train.num_envs)
            self.train_dataset = instantiate(cfg.datasets.train)
            self.train_dataset._check_upscale(self.upscale)
            self.train_collector = Collector(train_env, self.train_dataset, episode_manager_train)

        if self.cfg.evaluation.should:
            test_env = create_env(cfg.env.test, cfg.collection.test.num_envs)
            self.test_dataset = instantiate(cfg.datasets.test)
            self.test_dataset._check_upscale(self.upscale)
            self.test_collector = Collector(test_env, self.test_dataset, episode_manager_test)

        assert self.cfg.training.should or self.cfg.evaluation.should
        env = train_env if self.cfg.training.should else test_env

        tokenizer = instantiate(cfg.tokenizer)
<<<<<<< HEAD
        if self.slot_based:
            world_model = OCWorldModel(obs_vocab_size=tokenizer.vocab_size, act_vocab_size=env.num_actions, config=instantiate(cfg.world_model))
        else:
            world_model = WorldModel(obs_vocab_size=tokenizer.vocab_size, act_vocab_size=env.num_actions, config=instantiate(cfg.world_model))
        actor_critic = ActorCritic(**cfg.actor_critic, act_vocab_size=env.num_actions)
=======
        world_model = WorldModel(obs_vocab_size=tokenizer.vocab_size, act_vocab_size=env.num_actions, config=instantiate(cfg.world_model))
        actor_critic = ActorCritic(**cfg.actor_critic, act_vocab_size=env.num_actions, model=cfg.world_model.model)
>>>>>>> 7170016e
        self.agent = Agent(tokenizer, world_model, actor_critic).to(self.device)
        print(f'{sum(p.numel() for p in self.agent.tokenizer.parameters())} parameters in agent.tokenizer')
        print(f'{sum(p.numel() for p in self.agent.world_model.parameters())} parameters in agent.world_model')
        print(f'{sum(p.numel() for p in self.agent.actor_critic.parameters())} parameters in agent.actor_critic')

        tokenizer_lr = cfg.training.learning_rate if "learning_rate" not in cfg.training.tokenizer else cfg.training.tokenizer.learning_rate
        world_model_lr = cfg.training.learning_rate if "learning_rate" not in cfg.training.world_model else cfg.training.world_model.learning_rate
        actor_critic_lr = cfg.training.learning_rate if "learning_rate" not in cfg.training.actor_critic else cfg.training.actor_critic.learning_rate
        self.optimizer_tokenizer = torch.optim.Adam(self.agent.tokenizer.parameters(), lr=tokenizer_lr)
        self.optimizer_world_model = configure_optimizer(self.agent.world_model, world_model_lr, cfg.training.world_model.weight_decay)
        self.optimizer_actor_critic = torch.optim.Adam(self.agent.actor_critic.parameters(), lr=actor_critic_lr)

        # self.scheduler_tokenizer = LambdaLR(self.optimizer_tokenizer, lr_lambda=linear_warmup_exp_decay(1000, 0.5, 10000))
        self.scheduler_tokenizer = LambdaLR(self.optimizer_tokenizer, lr_lambda=linear_warmup_exp_decay(10000, 0.5, 100000))
        self.scheduler_world_model = None
        self.scheduler_actor_critic = None

        if cfg.initialization.path_to_checkpoint is not None:
            self.agent.load(**cfg.initialization, device=self.device)

        if cfg.common.resume:
            self.load_checkpoint()

    def run(self) -> None:
        # for name, param in self.agent.tokenizer.quantizer.named_parameters():
        #     print(name)
        #     param.requires_grad = False

        if self.cfg.common.use_pretrained:
            self.agent.load(Path(hydra.utils.get_original_cwd()) / 'saved_models' / 'dinosaur_sam.pt', device=self.device, strict=False)

        for epoch in range(self.start_epoch, 1 + self.cfg.common.epochs):
            # if epoch > 200:
            #     self.agent.tokenizer.slot_attn.prior_class = "gru"
            #     for name, param in self.agent.tokenizer.quantizer.named_parameters():
            #         param.requires_grad = True
            #     self.agent.tokenizer.tau = 1.0

            print(f"\nEpoch {epoch} / {self.cfg.common.epochs}\n")
            start_time = time.time()
            to_log = []

            if self.cfg.training.should:
                if epoch <= self.cfg.collection.train.stop_after_epochs:
                    to_log += self.train_collector.collect(self.agent, epoch, **self.cfg.collection.train.config)
                to_log += self.train_agent(epoch)

            if self.cfg.evaluation.should and (epoch % self.cfg.evaluation.every == 0):
                self.test_dataset.clear()
                to_log += self.test_collector.collect(self.agent, epoch, **self.cfg.collection.test.config)
                to_log += self.eval_agent(epoch)

            if self.cfg.training.should:
                self.save_checkpoint(epoch, save_agent_only=not self.cfg.common.do_checkpoint)

            to_log.append({'duration': (time.time() - start_time) / 3600})
            for metrics in to_log:
                wandb.log({'epoch': epoch, **metrics})

            if self.slot_based:
                self.agent.tokenizer.quantizer.plot_count(epoch, self.reconstructions_dir) # for debugging
                # self.agent.tokenizer.quantizer.plot_slot_dist(epoch, self.reconstructions_dir) # for debugging
                # self.agent.tokenizer.quantizer.plot_codebook(epoch, self.reconstructions_dir) # for debugging
                self.agent.tokenizer.set_tau()
                self.agent.world_model.plot_count(epoch, self.reconstructions_dir) # for debugging

        self.finish()

    def train_agent(self, epoch: int) -> None:
        self.agent.train()
        self.agent.zero_grad()

        metrics_tokenizer, metrics_world_model, metrics_actor_critic = {}, {}, {}

        cfg_tokenizer = self.cfg.training.tokenizer
        cfg_world_model = self.cfg.training.world_model
        cfg_actor_critic = self.cfg.training.actor_critic
        
        if self.cfg.world_model.regularization_post_quant:
            cfg_world_model.batch_num_samples = 16
            

        w = self.cfg.training.sampling_weights

        if epoch > cfg_tokenizer.start_after_epochs:
<<<<<<< HEAD
            metrics_tokenizer = self.train_component(self.agent.tokenizer, self.optimizer_tokenizer, self.scheduler_tokenizer, sequence_length=4, sample_from_start=True, sampling_weights=w, **cfg_tokenizer)
=======
            metrics_tokenizer = self.train_component(self.agent.tokenizer, self.optimizer_tokenizer, sequence_length=self.cfg.common.sequence_length, sample_from_start=True, sampling_weights=w, **cfg_tokenizer)
>>>>>>> 7170016e
        self.agent.tokenizer.eval()

        if epoch > cfg_world_model.start_after_epochs:
            metrics_world_model = self.train_component(self.agent.world_model, self.optimizer_world_model, self.scheduler_world_model, sequence_length=2, sample_from_start=True, sampling_weights=w, tokenizer=self.agent.tokenizer, **cfg_world_model)
        self.agent.world_model.eval()

        if epoch > cfg_actor_critic.start_after_epochs:
            metrics_actor_critic = self.train_component(self.agent.actor_critic, self.optimizer_actor_critic, self.scheduler_actor_critic, sequence_length=1 + self.cfg.training.actor_critic.burn_in, sample_from_start=False, sampling_weights=w, tokenizer=self.agent.tokenizer, world_model=self.agent.world_model, **cfg_actor_critic)
        self.agent.actor_critic.eval()

        return [{'epoch': epoch, **metrics_tokenizer, **metrics_world_model, **metrics_actor_critic}]

    def train_component(self, component: nn.Module, optimizer: torch.optim.Optimizer, scheduler: Optional[Union[torch.optim.lr_scheduler._LRScheduler, None]], steps_per_epoch: int, batch_num_samples: int, grad_acc_steps: int, max_grad_norm: Optional[float], sequence_length: int, sampling_weights: Optional[Tuple[float]], sample_from_start: bool, **kwargs_loss: Any) -> Dict[str, float]:
        if not isinstance(max_grad_norm, float):
            max_grad_norm = None
        loss_total_epoch = 0.0
        intermediate_losses = defaultdict(float)

        for _ in tqdm(range(steps_per_epoch), desc=f"Training {str(component)}", file=sys.stdout):
            optimizer.zero_grad()
            for _ in range(grad_acc_steps):
                batch = self.train_dataset.sample_batch(batch_num_samples, sequence_length, sampling_weights, sample_from_start)
                batch = self._to_device(batch)

                losses = component.compute_loss(batch, **kwargs_loss) / grad_acc_steps
                loss_total_step = losses.loss_total
                loss_total_step.backward()
                loss_total_epoch += loss_total_step.item() / steps_per_epoch

                for loss_name, loss_value in losses.intermediate_losses.items():
                    intermediate_losses[f"{str(component)}/train/{loss_name}"] += loss_value / steps_per_epoch

            if max_grad_norm is not None:
                torch.nn.utils.clip_grad_norm_(component.parameters(), max_grad_norm)

            optimizer.step()
            if scheduler is not None:
                scheduler.step()

        metrics = {f'{str(component)}/train/total_loss': loss_total_epoch, **intermediate_losses}
        return metrics

    @torch.no_grad()
    def eval_agent(self, epoch: int) -> None:
        self.agent.eval()

        metrics_tokenizer, metrics_world_model = {}, {}

        cfg_tokenizer = self.cfg.evaluation.tokenizer
        cfg_world_model = self.cfg.evaluation.world_model
        cfg_actor_critic = self.cfg.evaluation.actor_critic
        
        if self.cfg.world_model.regularization_post_quant:
            cfg_world_model.batch_num_samples = 16

        if epoch > cfg_tokenizer.start_after_epochs:
<<<<<<< HEAD
            metrics_tokenizer = self.eval_component(self.agent.tokenizer, cfg_tokenizer.batch_num_samples, sequence_length=4)
=======
            metrics_tokenizer = self.eval_component(self.agent.tokenizer, cfg_tokenizer.batch_num_samples, sequence_length=self.cfg.common.sequence_length)
>>>>>>> 7170016e

        if epoch > cfg_world_model.start_after_epochs:
            metrics_world_model = self.eval_component(self.agent.world_model, sequence_length=self.cfg.common.sequence_length, tokenizer=self.agent.tokenizer, **cfg_world_model)
            self.inspect_world_model(epoch)
        if epoch > cfg_actor_critic.start_after_epochs:
            self.inspect_imagination(epoch)

        if cfg_tokenizer.save_reconstructions:
            batch = self._to_device(self.test_dataset.sample_batch(batch_num_samples=2, sequence_length=self.cfg.common.sequence_length))
            tr_batch = self._to_device(self.train_dataset.sample_batch(batch_num_samples=2, sequence_length=self.cfg.common.sequence_length))
            if self.slot_based:
                batch['observations'] = torch.cat([batch['observations'], tr_batch['observations']], dim=0)
                make_reconstructions_with_slots_from_batch(batch, save_dir=self.reconstructions_dir, epoch=epoch, tokenizer=self.agent.tokenizer)
                # self.inspect_world_model(epoch)
            else:
                make_reconstructions_from_batch(batch, save_dir=self.reconstructions_dir, epoch=epoch, tokenizer=self.agent.tokenizer)

        return [metrics_tokenizer, metrics_world_model]

    @torch.no_grad()
    def eval_component(self, component: nn.Module, batch_num_samples: int, sequence_length: int, **kwargs_loss: Any) -> Dict[str, float]:
        loss_total_epoch = 0.0
        intermediate_losses = defaultdict(float)

        steps = 0
        pbar = tqdm(desc=f"Evaluating {str(component)}", file=sys.stdout)
        for batch in self.test_dataset.traverse(batch_num_samples, sequence_length):
            batch = self._to_device(batch)

            losses = component.compute_loss(batch, **kwargs_loss)
            loss_total_epoch += losses.loss_total.item()

            for loss_name, loss_value in losses.intermediate_losses.items():
                intermediate_losses[f"{str(component)}/eval/{loss_name}"] += loss_value

            steps += 1
            pbar.update(1)

        intermediate_losses = {k: v / steps for k, v in intermediate_losses.items()}
        metrics = {f'{str(component)}/eval/total_loss': loss_total_epoch / steps, **intermediate_losses}
        return metrics

    @torch.no_grad()
    def inspect_world_model(self, epoch: int) -> None:
        batch = self.train_dataset.sample_batch(batch_num_samples=1, sequence_length=1 + self.cfg.training.actor_critic.burn_in, sample_from_start=False)
        recons, colors, masks = self.agent.actor_critic.rollout(self._to_device(batch), self.agent.tokenizer, self.agent.world_model, burn_in=5, horizon=self.cfg.evaluation.actor_critic.horizon-5, show_pbar=True)

        save_image_with_slots(batch['observations'][:, 1:1+recons.shape[1]], recons, colors, masks, save_dir=self.reconstructions_dir, epoch=epoch, suffix='rollout')

    @torch.no_grad()
    def inspect_imagination(self, epoch: int) -> None:
        mode_str = 'imagination'
        batch = self.test_dataset.sample_batch(batch_num_samples=self.episode_manager_imagination.max_num_episodes, sequence_length=1 + self.cfg.training.actor_critic.burn_in, sample_from_start=False)
        outputs = self.agent.actor_critic.imagine(self._to_device(batch), self.agent.tokenizer, self.agent.world_model, horizon=self.cfg.evaluation.actor_critic.horizon, show_pbar=True)

        to_log = []
        for i, (o, a, r, d) in enumerate(zip(outputs.observations.cpu(), outputs.actions.cpu(), outputs.rewards.cpu(), outputs.ends.long().cpu())):  # Make everything (N, T, ...) instead of (T, N, ...)
            episode = Episode(o, a, r, d, torch.ones_like(d))
            episode_id = (epoch - 1 - self.cfg.training.actor_critic.start_after_epochs) * outputs.observations.size(0) + i
            self.episode_manager_imagination.save(episode, episode_id, epoch)

            metrics_episode = {k: v for k, v in episode.compute_metrics().__dict__.items()}
            metrics_episode['episode_num'] = episode_id
            metrics_episode['action_histogram'] = wandb.Histogram(episode.actions.numpy(), num_bins=self.agent.world_model.act_vocab_size)
            to_log.append({f'{mode_str}/{k}': v for k, v in metrics_episode.items()})

        return to_log
    
    
    @torch.no_grad()
    def inspect_world_model(self, epoch: int) -> None:
        batch = self.train_dataset.sample_batch(batch_num_samples=5, sequence_length=1 + self.cfg.training.actor_critic.burn_in, sample_from_start=False)
        recons = self.agent.actor_critic.rollout(self._to_device(batch), self.agent.tokenizer, self.agent.world_model, horizon=self.cfg.evaluation.actor_critic.horizon-5, show_pbar=True)

        def save_image_with_slots(observations, recons, save_dir, epoch, suffix='sample'):
            b, t, _, _, _ = observations.size()

            for i in range(b):
                obs = observations[i].cpu() # (t c h w)
                recon = recons[i].cpu() # (t c h w)

                full_plot = torch.cat([obs.unsqueeze(1), recon.unsqueeze(1)], dim=1) # (t 2 c h w)
                full_plot = full_plot.permute(1, 0, 2, 3, 4).contiguous()  # (H,W,3,D,D)
                full_plot = full_plot.view(-1, 3, 64, 64)  # (H*W, 3, D, D)

                save_image(full_plot, save_dir / f'epoch_{epoch:03d}_{suffix}_{i:03d}.png', nrow=t)
                
        save_image_with_slots(batch['observations'][:, 1:1+recons.shape[1]], recons, save_dir=self.reconstructions_dir, epoch=epoch, suffix='rollout')

    
      


    def _save_checkpoint(self, epoch: int, save_agent_only: bool) -> None:
        torch.save(self.agent.state_dict(), self.ckpt_dir / 'last.pt')
        if not save_agent_only:
            torch.save(epoch, self.ckpt_dir / 'epoch.pt')
            torch.save({
                "optimizer_tokenizer": self.optimizer_tokenizer.state_dict(),
                "optimizer_world_model": self.optimizer_world_model.state_dict(),
                "optimizer_actor_critic": self.optimizer_actor_critic.state_dict(),
            }, self.ckpt_dir / 'optimizer.pt')
            ckpt_dataset_dir = self.ckpt_dir / 'dataset'
            ckpt_dataset_dir.mkdir(exist_ok=True, parents=False)
            self.train_dataset.update_disk_checkpoint(ckpt_dataset_dir)
            if self.cfg.evaluation.should:
                torch.save(self.test_dataset.num_seen_episodes, self.ckpt_dir / 'num_seen_episodes_test_dataset.pt')

    def save_checkpoint(self, epoch: int, save_agent_only: bool) -> None:
        tmp_checkpoint_dir = Path('checkpoints_tmp')
        shutil.copytree(src=self.ckpt_dir, dst=tmp_checkpoint_dir, ignore=shutil.ignore_patterns('dataset'))
        self._save_checkpoint(epoch, save_agent_only)
        shutil.rmtree(tmp_checkpoint_dir)

    def load_checkpoint(self) -> None:
        assert self.ckpt_dir.is_dir()
        self.start_epoch = torch.load(self.ckpt_dir / 'epoch.pt') + 1
        self.agent.load(self.ckpt_dir / 'last.pt', device=self.device)
        ckpt_opt = torch.load(self.ckpt_dir / 'optimizer.pt', map_location=self.device)
        self.optimizer_tokenizer.load_state_dict(ckpt_opt['optimizer_tokenizer'])
        self.optimizer_world_model.load_state_dict(ckpt_opt['optimizer_world_model'])
        self.optimizer_actor_critic.load_state_dict(ckpt_opt['optimizer_actor_critic'])
        self.train_dataset.load_disk_checkpoint(self.ckpt_dir / 'dataset')
        if self.cfg.evaluation.should:
            self.test_dataset.num_seen_episodes = torch.load(self.ckpt_dir / 'num_seen_episodes_test_dataset.pt')
        print(f'Successfully loaded model, optimizer and {len(self.train_dataset)} episodes from {self.ckpt_dir.absolute()}.')

    def _to_device(self, batch: Dict[str, torch.Tensor]) -> Dict[str, torch.Tensor]:
        return {k: batch[k].to(self.device) for k in batch}

    def finish(self) -> None:
        wandb.finish()

    @torch.no_grad()
    def run_vis(self, try_slots: bool = False):
        from einops import rearrange
        from PIL import Image
        from torchvision.utils import save_image

        if try_slots:
            from make_reconstructions import reconstruct_through_tokenizer_with_slots as reconstruct_through_tokenizer
        else:
            from make_reconstructions import reconstruct_through_tokenizer

        num_samples = 10

        vis_dir = self.reconstructions_dir
        if self.cfg.common.resume:
            vis_dir = self.media_dir / 'visualizations'
            vis_dir.mkdir(exist_ok=True, parents=True)

        start_time = time.time()
        to_log = []

        to_log += self.train_collector.collect(self.agent, epoch=0, **self.cfg.collection.train.config)

        self.test_dataset.clear()
        to_log += self.test_collector.collect(self.agent, epoch=0, **self.cfg.collection.test.config)
        # to_log += self.eval_agent(epoch=0)

        batch = self.train_dataset.sample_batch(batch_num_samples=num_samples, sequence_length=20)
        for burn_in in [1, 5]:
            recons, _, _ = self.agent.actor_critic.rollout(self._to_device(batch), self.agent.tokenizer, self.agent.world_model, burn_in=burn_in, horizon=self.cfg.evaluation.actor_critic.horizon, show_pbar=True)

            b, t, _, h, w = batch['observations'].size()
            for i in range(b):
                obs = batch['observations'][i].cpu() # (t c h w)
                recon = recons[i].cpu() # (t c h w)
                full_plot = torch.cat([obs.unsqueeze(1), recon.unsqueeze(1)], dim=1) # (t 2 c h w)
                full_plot = full_plot.permute(1, 0, 2, 3, 4).contiguous()  # (H,W,3,D,D)
                full_plot = full_plot.view(-1, 3, h, w)  # (H*W, 3, D, D)

                save_image(full_plot, vis_dir / f'train_burn{burn_in}_sample_{i:03d}.png', nrow=t)

        #########
        # train_batch = self._to_device(self.train_dataset.sample_batch(batch_num_samples=num_samples, sequence_length=self.cfg.common.sequence_length))
        # test_batch = self._to_device(self.test_dataset.sample_batch(batch_num_samples=num_samples, sequence_length=self.cfg.common.sequence_length))

        # train_batch['observations'] = torch.cat([train_batch['observations'], train_batch['observations']], dim=0)
        # make_reconstructions_with_slots_from_batch(train_batch, save_dir=vis_dir, epoch=0, tokenizer=self.agent.tokenizer)

        #########

        # inputs = rearrange(train_batch['observations'], 'b t c h w -> (b t) c h w')
        # outputs = reconstruct_through_tokenizer(inputs, self.agent.tokenizer)
        # b, t, _, _, _ = train_batch['observations'].size()
        # if try_slots:
        #     recons, colors, masks = outputs
        #     recons = rearrange(recons, '(b t) c h w -> b t c h w', b=b, t=t)
        #     colors = rearrange(colors, '(b t) k c h w -> b t k c h w', b=b, t=t)
        #     masks = rearrange(masks, '(b t) k c h w -> b t k c h w', b=b, t=t)
        # else:
        #     recons = outputs
        #     recons = rearrange(recons, '(b t) c h w -> b t c h w', b=b, t=t)

        # for i in tqdm(range(num_samples)):
        #     train_obs = train_batch['observations'][i].cpu() # (t c h w)
        #     recon_obs = recons[i].cpu() # (t c h w)

        #     full_plot = torch.cat([train_obs.unsqueeze(1), recon_obs.unsqueeze(1)], dim=1) # (t 2 c h w)
        #     if try_slots:
        #         color = colors[i].cpu()
        #         mask = masks[i].cpu()
        #         subimage = color * mask
        #         mask = mask.repeat(1,1,3,1,1)
        #         full_plot = torch.cat([full_plot, mask, subimage], dim=1) #(T,2+K+K,3,D,D)
        #     full_plot = full_plot.permute(1, 0, 2, 3, 4).contiguous()  # (H,W,3,D,D)
        #     full_plot = full_plot.view(-1, 3, 64, 64)  # (H*W, 3, D, D)

        #     save_image(full_plot, vis_dir / f'a_train_{i}.png', nrow=t)

        # inputs = rearrange(test_batch['observations'], 'b t c h w -> (b t) c h w')
        # outputs = reconstruct_through_tokenizer(inputs, self.agent.tokenizer)
        # b, t, _, _, _ = test_batch['observations'].size()
        # for i in tqdm(range(num_samples)):
        #     test_obs = test_batch['observations'][i].cpu()
        #     recon_obs = recons[i].cpu() # (t c h w)

        #     full_plot = torch.cat([test_obs.unsqueeze(1), recon_obs.unsqueeze(1)], dim=1) # (t 2 c h w)
        #     if try_slots:
        #         color = colors[i].cpu()
        #         mask = masks[i].cpu()
        #         subimage = color * mask
        #         mask = mask.repeat(1,1,3,1,1)
        #         full_plot = torch.cat([full_plot, mask, subimage], dim=1) #(T,2+K+K,3,D,D)
        #     full_plot = full_plot.permute(1, 0, 2, 3, 4).contiguous()  # (H,W,3,D,D)
        #     full_plot = full_plot.view(-1, 3, 64, 64)  # (H*W, 3, D, D)

        #     save_image(full_plot, vis_dir / f'a_test_{i}.png', nrow=t)<|MERGE_RESOLUTION|>--- conflicted
+++ resolved
@@ -22,14 +22,11 @@
 from episode import Episode
 from make_reconstructions import make_reconstructions_from_batch, make_reconstructions_with_slots_from_batch, save_image_with_slots
 from models.actor_critic import ActorCritic
-<<<<<<< HEAD
+
 from models.world_model import WorldModel, OCWorldModel
 from utils import configure_optimizer, EpisodeDirManager, set_seed, linear_warmup_exp_decay
-=======
-from models.world_model import WorldModel
-from utils import configure_optimizer, EpisodeDirManager, set_seed
 from torchvision.utils import save_image
->>>>>>> 7170016e
+
 
 
 class Trainer:
@@ -106,16 +103,9 @@
         env = train_env if self.cfg.training.should else test_env
 
         tokenizer = instantiate(cfg.tokenizer)
-<<<<<<< HEAD
-        if self.slot_based:
-            world_model = OCWorldModel(obs_vocab_size=tokenizer.vocab_size, act_vocab_size=env.num_actions, config=instantiate(cfg.world_model))
-        else:
-            world_model = WorldModel(obs_vocab_size=tokenizer.vocab_size, act_vocab_size=env.num_actions, config=instantiate(cfg.world_model))
-        actor_critic = ActorCritic(**cfg.actor_critic, act_vocab_size=env.num_actions)
-=======
         world_model = WorldModel(obs_vocab_size=tokenizer.vocab_size, act_vocab_size=env.num_actions, config=instantiate(cfg.world_model))
         actor_critic = ActorCritic(**cfg.actor_critic, act_vocab_size=env.num_actions, model=cfg.world_model.model)
->>>>>>> 7170016e
+
         self.agent = Agent(tokenizer, world_model, actor_critic).to(self.device)
         print(f'{sum(p.numel() for p in self.agent.tokenizer.parameters())} parameters in agent.tokenizer')
         print(f'{sum(p.numel() for p in self.agent.world_model.parameters())} parameters in agent.world_model')
@@ -201,11 +191,8 @@
         w = self.cfg.training.sampling_weights
 
         if epoch > cfg_tokenizer.start_after_epochs:
-<<<<<<< HEAD
-            metrics_tokenizer = self.train_component(self.agent.tokenizer, self.optimizer_tokenizer, self.scheduler_tokenizer, sequence_length=4, sample_from_start=True, sampling_weights=w, **cfg_tokenizer)
-=======
-            metrics_tokenizer = self.train_component(self.agent.tokenizer, self.optimizer_tokenizer, sequence_length=self.cfg.common.sequence_length, sample_from_start=True, sampling_weights=w, **cfg_tokenizer)
->>>>>>> 7170016e
+            metrics_tokenizer = self.train_component(self.agent.tokenizer, self.optimizer_tokenizer, self.scheduler_tokenizer, sequence_length=self.cfg.common.sequence_length, sample_from_start=True, sampling_weights=w, **cfg_tokenizer)
+
         self.agent.tokenizer.eval()
 
         if epoch > cfg_world_model.start_after_epochs:
@@ -262,11 +249,8 @@
             cfg_world_model.batch_num_samples = 16
 
         if epoch > cfg_tokenizer.start_after_epochs:
-<<<<<<< HEAD
-            metrics_tokenizer = self.eval_component(self.agent.tokenizer, cfg_tokenizer.batch_num_samples, sequence_length=4)
-=======
             metrics_tokenizer = self.eval_component(self.agent.tokenizer, cfg_tokenizer.batch_num_samples, sequence_length=self.cfg.common.sequence_length)
->>>>>>> 7170016e
+
 
         if epoch > cfg_world_model.start_after_epochs:
             metrics_world_model = self.eval_component(self.agent.world_model, sequence_length=self.cfg.common.sequence_length, tokenizer=self.agent.tokenizer, **cfg_world_model)
