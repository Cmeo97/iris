import random
from typing import List, Optional, Union
import sys
import gym
from einops import rearrange
import numpy as np
from PIL import Image
import torch
from torch.distributions.categorical import Categorical
import torchvision
from collections import deque
from tqdm import tqdm

class WorldModelEnv:

    def __init__(self, tokenizer: torch.nn.Module, world_model: torch.nn.Module, device: Union[str, torch.device], env: Optional[gym.Env] = None, model: Optional[str] = None, actor: Optional[torch.nn.Module] = None) -> None:

        self.device = torch.device(device)
        self.world_model = world_model.to(self.device).eval()
        self.tokenizer = tokenizer.to(self.device).eval()
<<<<<<< HEAD

        self.keys_values_wm, self.obs_logits, self.obs_tokens, self._num_observations_tokens = None, None, None, None

=======
        self.model = model
        self.keys_values_wm, self.obs_tokens, self._num_observations_tokens = None, None, None
        self.parallel_imagination = True
>>>>>>> 7170016e
        self.env = env
        self.first_obs_token = None
        if actor is not None:
            self.actor = actor.to(self.device).eval()

        self.slot_based = tokenizer.slot_based

    @property
    def num_observations_tokens(self) -> int:
        return self._num_observations_tokens

    @torch.no_grad()
    def reset(self) -> torch.FloatTensor:
        assert self.env is not None
        obs = torchvision.transforms.functional.to_tensor(self.env.reset()).to(self.device).unsqueeze(0)  # (1, C, H, W) in [0., 1.]
        return self.reset_from_initial_observations(obs)

    @torch.no_grad()
    def reset_from_initial_observations(self, observations: torch.FloatTensor) -> torch.FloatTensor:
<<<<<<< HEAD
        outputs = self.tokenizer.encode(observations, should_preprocess=True)
        obs_tokens = outputs.tokens    # (B, C, H, W) -> (B, K)
        _, num_observations_tokens = obs_tokens.shape
        if self.num_observations_tokens is None:
            self._num_observations_tokens = num_observations_tokens

        _ = self.refresh_keys_values_with_initial_obs_tokens(obs_tokens)
        self.obs_tokens = obs_tokens
        # self.obs_logits = self.tokenizer.encode_logits(outputs.z) # need to use logits instead of tokens when using dVAE

        rec, _, _ = self.decode_obs_tokens()
        return rec
=======
        self.obs_tokens = self.tokenizer.encode(observations, should_preprocess=True).tokens    # (B, C, H, W) -> (B, K)
        _, num_observations_tokens = self.obs_tokens.shape
        if self.num_observations_tokens is None:
            self._num_observations_tokens = num_observations_tokens
        if self.model == 'iris':
            _ = self.refresh_keys_values_with_initial_obs_tokens(self.obs_tokens)
        return self.decode_obs_tokens(), self.obs_tokens
    
>>>>>>> 7170016e

    @torch.no_grad()
    def refresh_keys_values_with_initial_obs_tokens(self, obs_tokens: torch.LongTensor) -> torch.FloatTensor:
        n, num_observations_tokens = obs_tokens.shape
        assert num_observations_tokens == self.num_observations_tokens
        self.keys_values_wm = self.world_model.transformer.generate_empty_keys_values(n=n, max_tokens=self.world_model.config.max_tokens)
        outputs_wm = self.world_model(obs_tokens, past_keys_values=self.keys_values_wm)
        return outputs_wm.output_sequence  # (B, K, E)
    
    #@torch.no_grad()
    #def refresh_embeddings_with_initial_obs_tokens(self, obs_tokens: torch.LongTensor, stop_mask: Optional[bool] = None) -> torch.FloatTensor:
    #    embeddings = self.world_model.transformer.initialize_embeddings({'z': self.world_model.embedder['z'](obs_tokens.unsqueeze(1))}, tgt_length=16, stop_mask=stop_mask)
    #    return embeddings   # (B, K, E)
    
    @torch.no_grad()
    def parallel_step(self, initial_observations: Optional[torch.Tensor], horizon: Union[int, np.ndarray, torch.LongTensor], mems: Optional[List] = None , embedder: Optional[torch.nn.Module] = None, show_pbar: bool = False) -> None:
       
        all_observations = []
        all_tokens_observations = []
        all_actions = []
        all_logits_actions = []
        all_values = []
        all_rewards = []
        all_ends = []
        output_sequence, tokens_sequences, lengths = deque(), deque(), deque()
        
        obs, obs_tokens = self.reset_from_initial_observations(initial_observations[:, -1])
        stop_mask = torch.zeros((obs_tokens.shape[0], 1), device=obs_tokens.device) # Stop Mask initialization
        num_passes = 1 + self.num_observations_tokens if should_predict_next_obs else 1
        for k in tqdm(range(horizon*num_passes), disable=not show_pbar, desc='Imagination', file=sys.stdout):

                all_observations.append(obs)
                all_tokens_observations.append(obs_tokens)

                outputs_ac =  self.actor(embedder(obs_tokens)) if self.actor.latent_actor else self.actor(obs) 
                action_token = Categorical(logits=outputs_ac.logits_actions).sample()
                
                action_token = action_token.clone().detach() if isinstance(action_token, torch.Tensor) else torch.tensor(action_token, dtype=torch.long)
                action_token = token.reshape(-1, 1).to(self.device)  # (B, 1)
                h_a = self.world_model.embedder['a'](token)
                '---------------------------------------------------------------------------------------------------'
                
                #obs, reward, done, mems, obs_tokens = step(action_token, mems, should_predict_next_obs=(k < horizon - 1), stop_mask=stop_mask)
                
                should_predict_next_obs=(k < horizon - 1)
                num_passes = 1 + self.num_observations_tokens if should_predict_next_obs else 1
                if k == 0:
                    outputs_wm = self.world_model({'z': action_token, 'h': h_a}, mems=mems, stop_mask=stop_mask, tgt_length=1, embedding_input=self.world_model.embedding_input) if self.world_model.embedding_input else self.world_model({'z': action_token}, mems=mems, stop_mask=stop_mask, tgt_length=1) 
                    reward = Categorical(logits=outputs_wm.logits_rewards).sample().float().cpu().numpy().reshape(-1) - 1   # (B,)
                    done = Categorical(logits=outputs_wm.logits_ends).sample().cpu().numpy().astype(bool).reshape(-1)       # (B,)
                    first_token = Categorical(logits=outputs_wm.logits_observations).sample()
                    output_sequence.appendleft(outputs_wm.output_sequence)
                    tokens_sequences.appendleft(first_token)
                    tokens_cat = self.first_obs_token = first_token       # (B, K)
                    output_sequence_cat = self.first_sequence = outputs_wm.output_sequence
                elif k%num_passes == 0:
                    reward = Categorical(logits=outputs_wm.logits_rewards).sample().float().cpu().numpy().reshape(-1) - 1   # (B,)
                    done = Categorical(logits=outputs_wm.logits_ends).sample().cpu().numpy().astype(bool).reshape(-1)       # (B,)
                    
                else:

                    outputs_wm = self.world_model({'z': tokens_cat, 'h': output_sequence_cat}, mems=mems, stop_mask=stop_mask, tgt_length=1, embedding_input=self.world_model.embedding_input) if self.world_model.embedding_input else self.world_model({'z': tokens_cat}, mems=mems, stop_mask=stop_mask, tgt_length=1) 
                    #output_sequence.append(outputs_wm.output_sequence)
                    mems = outputs_wm.mems
                    token = Categorical(logits=outputs_wm.logits_observations).sample()
                    output_sequence_cat = torch.cat([self.first_sequence, outputs_wm.output_sequence], dim=1)   # (B, 1 + K, E)
                    tokens_cat = torch.cat([self.first_obs_token, token], dim=1)        # (B, K)
                    #embeddings_sequence.appendleft(output_sequence_cat)
                    tokens_sequences.appendleft(tokens_cat)
                    lengths.appendleft(tokens_cat.shape[1])
                
                
                '------------------------------------------------------------------------------------------------------'
                all_actions.append(action_token)
                all_logits_actions.append(outputs_ac.logits_actions)
                all_values.append(outputs_ac.means_values)
                all_rewards.append(torch.tensor(reward).reshape(-1, 1))
                all_ends.append(torch.tensor(done).reshape(-1, 1))
                stop_mask = torch.stack(all_ends, dim=1).squeeze(2) if len(all_ends) > 1 else torch.tensor(done).reshape(-1, 1)
                
                
                
            

    @torch.no_grad()
<<<<<<< HEAD
    def step(self, action: Union[int, np.ndarray, torch.LongTensor], should_predict_next_obs: bool = True, should_return_slots: bool = False) -> None:
        assert self.keys_values_wm is not None and self.num_observations_tokens is not None

        num_passes = 1 + self.num_observations_tokens if should_predict_next_obs else 1

        output_sequence, obs_logits, obs_tokens = [], [], []

        if self.keys_values_wm.size + num_passes > self.world_model.config.max_tokens:
            _ = self.refresh_keys_values_with_initial_obs_tokens(self.obs_tokens)
=======
    def step(self, action: Union[int, np.ndarray, torch.LongTensor], mems: Optional[List] = None , should_predict_next_obs: bool = True, stop_mask: Optional[bool] = None) -> None:
        #assert self.keys_values_wm is not None and self.num_observations_tokens is not None

        num_passes = 1 + self.num_observations_tokens if should_predict_next_obs else 1

        output_sequence, obs_tokens= [], []
>>>>>>> 7170016e

        token = action.clone().detach() if isinstance(action, torch.Tensor) else torch.tensor(action, dtype=torch.long)
        token = token.reshape(-1, 1).to(self.device)  # (B, 1)

        if self.model == 'iris':
            if self.keys_values_wm.size + num_passes > self.world_model.config.max_tokens:
                _ = self.refresh_keys_values_with_initial_obs_tokens(self.obs_tokens)

            for k in range(num_passes):  # assumption that there is only one action token.

                outputs_wm = self.world_model(token, past_keys_values=self.keys_values_wm, mems=mems, stop_mask=stop_mask, tgt_length=1)
                output_sequence.append(outputs_wm.output_sequence)
                if mems is not None:
                    mems = outputs_wm.mems

                if k == 0:
                    reward = Categorical(logits=outputs_wm.logits_rewards).sample().float().cpu().numpy().reshape(-1) - 1   # (B,)
                    done = Categorical(logits=outputs_wm.logits_ends).sample().cpu().numpy().astype(bool).reshape(-1)       # (B,)

                if k < self.num_observations_tokens:
                    token = Categorical(logits=outputs_wm.logits_observations).sample()
                    obs_tokens.append(token)

        elif self.model == 'irisXL-discrete':
            
            #h = self.refresh_embeddings_with_initial_obs_tokens(obs_tokens=self.obs_tokens, stop_mask=stop_mask)
            h = self.world_model.embedder['a'](token)
            

<<<<<<< HEAD
            if k < self.num_observations_tokens:
                logits = outputs_wm.logits_observations
                if self.slot_based:
                    # token = torch.argmax(outputs_wm.logits_observations, dim=-1)
                    token = Categorical(logits=outputs_wm.logits_observations).sample()
                else:
                    token = Categorical(logits=outputs_wm.logits_observations).sample()
                obs_logits.append(logits)
                obs_tokens.append(token)

        output_sequence = torch.cat(output_sequence, dim=1)   # (B, 1 + K, E)
        # self.obs_logits = torch.cat(obs_logits, dim=1)        # (B, K, E), need to use logits instead of tokens when using dVAE
        self.obs_tokens = torch.cat(obs_tokens, dim=1)        # (B, K)

        if should_predict_next_obs:
            obs, color, mask = self.decode_obs_tokens()
        else:
            obs, color, mask = None, None, None
        if should_return_slots:
            return obs, color, mask, reward, done, None
        return obs, reward, done, None
=======
            for k in range(num_passes):  # assumption that there is only one action token.

                outputs_wm = self.world_model({'z': token, 'h': h}, mems=mems, stop_mask=stop_mask, tgt_length=1, embedding_input=self.world_model.embedding_input, generation=True) 
                #output_sequence.append(outputs_wm.output_sequence)
                if mems is not None:
                    mems = outputs_wm.mems

                if k == 0:
                    reward = Categorical(logits=outputs_wm.logits_rewards).sample().float().cpu().numpy().reshape(-1) - 1   # (B,)
                    done = Categorical(logits=outputs_wm.logits_ends).sample().cpu().numpy().astype(bool).reshape(-1)       # (B,)

                if k < self.num_observations_tokens:
                    token = Categorical(logits=outputs_wm.logits_observations).sample()
                    h = outputs_wm.output_sequence
                    obs_tokens.append(token)

        #output_sequence = torch.cat(output_sequence, dim=1)   # (B, 1 + K, E)
        self.obs_tokens = torch.cat(obs_tokens, dim=1)        # (B, K)

        obs = self.decode_obs_tokens() if should_predict_next_obs else None
        return obs, reward, done, mems, self.obs_tokens

                
                
>>>>>>> 7170016e

    @torch.no_grad()
    def render_batch(self) -> List[Image.Image]:
        frames = self.decode_obs_tokens().detach().cpu()
        frames = rearrange(frames, 'b c h w -> b h w c').mul(255).numpy().astype(np.uint8)
        return [Image.fromarray(frame) for frame in frames]

    @torch.no_grad()
    def decode_obs_tokens(self) -> List[Image.Image]:
        color, mask = None, None
        if self.slot_based:
            # embedded_tokens = self.tokenizer.decode_logits(self.obs_logits)     # (B, K, E) if using dVAE
            embedded_tokens = self.tokenizer.quantizer.get_embedding(self.obs_tokens)     # (B, K, E) if using VQVAE-based
            z = rearrange(embedded_tokens, 'b (k t) e -> b e k t', k=self.tokenizer.num_slots, t=self.tokenizer.tokens_per_slot)
            rec, color, mask = self.tokenizer.decode_slots(z, should_postprocess=True)         # (B, C, H, W)
        else:
            embedded_tokens = self.tokenizer.embedding(self.obs_tokens)     # (B, K, E)
            z = rearrange(embedded_tokens, 'b (h w) e -> b e h w', h=int(np.sqrt(self.num_observations_tokens)))
            rec = self.tokenizer.decode(z, should_postprocess=True)         # (B, C, H, W)
        return torch.clamp(rec, 0, 1), color, mask

    @torch.no_grad()
    def render(self):
        assert self.obs_tokens.shape == (1, self.num_observations_tokens)
        return self.render_batch()[0]<|MERGE_RESOLUTION|>--- conflicted
+++ resolved
@@ -18,15 +18,9 @@
         self.device = torch.device(device)
         self.world_model = world_model.to(self.device).eval()
         self.tokenizer = tokenizer.to(self.device).eval()
-<<<<<<< HEAD
-
-        self.keys_values_wm, self.obs_logits, self.obs_tokens, self._num_observations_tokens = None, None, None, None
-
-=======
         self.model = model
         self.keys_values_wm, self.obs_tokens, self._num_observations_tokens = None, None, None
         self.parallel_imagination = True
->>>>>>> 7170016e
         self.env = env
         self.first_obs_token = None
         if actor is not None:
@@ -46,29 +40,16 @@
 
     @torch.no_grad()
     def reset_from_initial_observations(self, observations: torch.FloatTensor) -> torch.FloatTensor:
-<<<<<<< HEAD
-        outputs = self.tokenizer.encode(observations, should_preprocess=True)
-        obs_tokens = outputs.tokens    # (B, C, H, W) -> (B, K)
-        _, num_observations_tokens = obs_tokens.shape
-        if self.num_observations_tokens is None:
-            self._num_observations_tokens = num_observations_tokens
-
-        _ = self.refresh_keys_values_with_initial_obs_tokens(obs_tokens)
-        self.obs_tokens = obs_tokens
-        # self.obs_logits = self.tokenizer.encode_logits(outputs.z) # need to use logits instead of tokens when using dVAE
-
-        rec, _, _ = self.decode_obs_tokens()
-        return rec
-=======
+
         self.obs_tokens = self.tokenizer.encode(observations, should_preprocess=True).tokens    # (B, C, H, W) -> (B, K)
         _, num_observations_tokens = self.obs_tokens.shape
         if self.num_observations_tokens is None:
             self._num_observations_tokens = num_observations_tokens
         if self.model == 'iris':
             _ = self.refresh_keys_values_with_initial_obs_tokens(self.obs_tokens)
+        #self.obs_logits = self.tokenizer.encode_logits(outputs.z) # need to use logits instead of tokens when using dVAE, from nakano_dev
         return self.decode_obs_tokens(), self.obs_tokens
-    
->>>>>>> 7170016e
+
 
     @torch.no_grad()
     def refresh_keys_values_with_initial_obs_tokens(self, obs_tokens: torch.LongTensor) -> torch.FloatTensor:
@@ -154,25 +135,10 @@
             
 
     @torch.no_grad()
-<<<<<<< HEAD
-    def step(self, action: Union[int, np.ndarray, torch.LongTensor], should_predict_next_obs: bool = True, should_return_slots: bool = False) -> None:
-        assert self.keys_values_wm is not None and self.num_observations_tokens is not None
-
+    def step(self, action: Union[int, np.ndarray, torch.LongTensor], mems: Optional[List] = None , should_predict_next_obs: bool = True, stop_mask: Optional[bool] = None, should_return_slots: Optional[bool] = False) -> None:
+        #assert self.keys_values_wm is not None and self.num_observations_tokens is not None
         num_passes = 1 + self.num_observations_tokens if should_predict_next_obs else 1
-
-        output_sequence, obs_logits, obs_tokens = [], [], []
-
-        if self.keys_values_wm.size + num_passes > self.world_model.config.max_tokens:
-            _ = self.refresh_keys_values_with_initial_obs_tokens(self.obs_tokens)
-=======
-    def step(self, action: Union[int, np.ndarray, torch.LongTensor], mems: Optional[List] = None , should_predict_next_obs: bool = True, stop_mask: Optional[bool] = None) -> None:
-        #assert self.keys_values_wm is not None and self.num_observations_tokens is not None
-
-        num_passes = 1 + self.num_observations_tokens if should_predict_next_obs else 1
-
         output_sequence, obs_tokens= [], []
->>>>>>> 7170016e
-
         token = action.clone().detach() if isinstance(action, torch.Tensor) else torch.tensor(action, dtype=torch.long)
         token = token.reshape(-1, 1).to(self.device)  # (B, 1)
 
@@ -199,31 +165,6 @@
             
             #h = self.refresh_embeddings_with_initial_obs_tokens(obs_tokens=self.obs_tokens, stop_mask=stop_mask)
             h = self.world_model.embedder['a'](token)
-            
-
-<<<<<<< HEAD
-            if k < self.num_observations_tokens:
-                logits = outputs_wm.logits_observations
-                if self.slot_based:
-                    # token = torch.argmax(outputs_wm.logits_observations, dim=-1)
-                    token = Categorical(logits=outputs_wm.logits_observations).sample()
-                else:
-                    token = Categorical(logits=outputs_wm.logits_observations).sample()
-                obs_logits.append(logits)
-                obs_tokens.append(token)
-
-        output_sequence = torch.cat(output_sequence, dim=1)   # (B, 1 + K, E)
-        # self.obs_logits = torch.cat(obs_logits, dim=1)        # (B, K, E), need to use logits instead of tokens when using dVAE
-        self.obs_tokens = torch.cat(obs_tokens, dim=1)        # (B, K)
-
-        if should_predict_next_obs:
-            obs, color, mask = self.decode_obs_tokens()
-        else:
-            obs, color, mask = None, None, None
-        if should_return_slots:
-            return obs, color, mask, reward, done, None
-        return obs, reward, done, None
-=======
             for k in range(num_passes):  # assumption that there is only one action token.
 
                 outputs_wm = self.world_model({'z': token, 'h': h}, mems=mems, stop_mask=stop_mask, tgt_length=1, embedding_input=self.world_model.embedding_input, generation=True) 
@@ -243,12 +184,9 @@
         #output_sequence = torch.cat(output_sequence, dim=1)   # (B, 1 + K, E)
         self.obs_tokens = torch.cat(obs_tokens, dim=1)        # (B, K)
 
-        obs = self.decode_obs_tokens() if should_predict_next_obs else None
-        return obs, reward, done, mems, self.obs_tokens
-
-                
-                
->>>>>>> 7170016e
+        obs, color, mask = self.decode_obs_tokens() if should_predict_next_obs else  None, None, None
+        return obs, reward, done, mems, color, mask, self.obs_tokens if should_return_slots else obs, reward, done, mems, self.obs_tokens
+      
 
     @torch.no_grad()
     def render_batch(self) -> List[Image.Image]:
